--- conflicted
+++ resolved
@@ -3,10 +3,7 @@
         '../Core/DeveloperError',
         '../Core/destroyObject',
         '../Core/Cartesian2',
-<<<<<<< HEAD
-=======
         '../Core/Math',
->>>>>>> e297a83b
         './PixelFormat',
         './MipmapHint',
         './TextureMagnificationFilter',
@@ -16,10 +13,7 @@
         DeveloperError,
         destroyObject,
         Cartesian2,
-<<<<<<< HEAD
-=======
         CesiumMath,
->>>>>>> e297a83b
         PixelFormat,
         MipmapHint,
         TextureMagnificationFilter,
@@ -80,11 +74,7 @@
         var width = source.width;
         var height = source.height;
 
-<<<<<<< HEAD
-        if ((this._pixelFormat === PixelFormat.DEPTH_COMPONENT) || (this._pixelFormat === PixelFormat.DEPTH_STENCIL)) {
-=======
         if (PixelFormat.isDepthFormat(this._pixelFormat)) {
->>>>>>> e297a83b
             throw new DeveloperError('Cannot call copyFrom when the texture pixel format is DEPTH_COMPONENT or DEPTH_STENCIL.');
         }
 
@@ -152,11 +142,7 @@
         width = width || this._width;
         height = height || this._height;
 
-<<<<<<< HEAD
-        if ((this._pixelFormat === PixelFormat.DEPTH_COMPONENT) || (this._pixelFormat === PixelFormat.DEPTH_STENCIL)) {
-=======
         if (PixelFormat.isDepthFormat(this._pixelFormat)) {
->>>>>>> e297a83b
             throw new DeveloperError('Cannot call copyFromFramebuffer when the texture pixel format is DEPTH_COMPONENT or DEPTH_STENCIL.');
         }
 
@@ -207,19 +193,11 @@
      * @exception {DeveloperError} This texture was destroyed, i.e., destroy() was called.
      */
     Texture.prototype.generateMipmap = function(hint) {
-<<<<<<< HEAD
-        if ((this._pixelFormat === PixelFormat.DEPTH_COMPONENT) || (this._pixelFormat === PixelFormat.DEPTH_STENCIL)) {
-            throw new DeveloperError('Cannot call generateMipmap when the texture pixel format is DEPTH_COMPONENT or DEPTH_STENCIL.');
-        }
-
-        if ((this._width > 1) && (this._width % 2 !== 0)) {
-=======
         if (PixelFormat.isDepthFormat(this._pixelFormat)) {
             throw new DeveloperError('Cannot call generateMipmap when the texture pixel format is DEPTH_COMPONENT or DEPTH_STENCIL.');
         }
 
         if ((this._width > 1) && !CesiumMath.isPowerOfTwo(this._width)) {
->>>>>>> e297a83b
             throw new DeveloperError('width must be a power of two to call generateMipmap().');
         } else if ((this._height > 1) && !CesiumMath.isPowerOfTwo(this._height)) {
             throw new DeveloperError('height must be a power of two to call generateMipmap().');
