/*global define*/
define([
        './defaultValue',
        './BoundingSphere',
        './Cartesian3',
        './Cartographic',
        './ComponentDatatype',
        './IndexDatatype',
        './DeveloperError',
        './Ellipsoid',
<<<<<<< HEAD
        './Geometry',
        './GeometryPipeline',
        './GeometryInstance',
=======
        './GeographicProjection',
>>>>>>> 164288fa
        './GeometryAttribute',
        './GeometryAttributes',
        './Math',
        './Matrix3',
        './PrimitiveType',
        './Quaternion',
        './VertexFormat'
    ], function(
        defaultValue,
        BoundingSphere,
        Cartesian3,
        Cartographic,
        ComponentDatatype,
        IndexDatatype,
        DeveloperError,
        Ellipsoid,
<<<<<<< HEAD
        Geometry,
        GeometryPipeline,
        GeometryInstance,
=======
        GeographicProjection,
>>>>>>> 164288fa
        GeometryAttribute,
        GeometryAttributes,
        CesiumMath,
        Matrix3,
        PrimitiveType,
        Quaternion,
        VertexFormat) {
    "use strict";

    var rotAxis = new Cartesian3();
    var tempVec = new Cartesian3();
    var unitQuat = new Quaternion();
    var rotMtx = new Matrix3();

<<<<<<< HEAD
    var scratchCartesian1 = new Cartesian3();
    var scratchCartesian2 = new Cartesian3();
    var scratchCartesian3 = new Cartesian3();

    var scratchNormal = new Cartesian3();
    var scratchTangent = new Cartesian3();
    var scratchBinormal = new Cartesian3();

    function pointOnEllipsoid(theta, bearing, northVec, eastVec, aSqr, ab, bSqr, mag, unitPos, result) {
        var azimuth = theta + bearing;
=======
    function pointOnEllipsoid(theta, rotation, northVec, eastVec, aSqr, ab, bSqr, mag, unitPos, result) {
        var azimuth = theta + rotation;
>>>>>>> 164288fa

        Cartesian3.multiplyByScalar(eastVec,  Math.cos(azimuth), rotAxis);
        Cartesian3.multiplyByScalar(northVec, Math.sin(azimuth), tempVec);
        Cartesian3.add(rotAxis, tempVec, rotAxis);

        var cosThetaSquared = Math.cos(theta);
        cosThetaSquared = cosThetaSquared * cosThetaSquared;

        var sinThetaSquared = Math.sin(theta);
        sinThetaSquared = sinThetaSquared * sinThetaSquared;

        var radius = ab / Math.sqrt(bSqr * cosThetaSquared + aSqr * sinThetaSquared);
        var angle = radius / mag;

        // Create the quaternion to rotate the position vector to the boundary of the ellipse.
        Quaternion.fromAxisAngle(rotAxis, angle, unitQuat);
        Matrix3.fromQuaternion(unitQuat, rotMtx);

        Matrix3.multiplyByVector(rotMtx, unitPos, result);
        Cartesian3.normalize(result, result);
        Cartesian3.multiplyByScalar(result, mag, result);
        return result;
    }

<<<<<<< HEAD
    function computeTopBottomAttributes(positions, options, extrude) {
        var vertexFormat = options.vertexFormat;
=======
    var scratchCartesian1 = new Cartesian3();
    var scratchCartesian2 = new Cartesian3();
    var scratchCartesian3 = new Cartesian3();
    var scratchCartesian4 = new Cartesian3();
    var unitPosScratch = new Cartesian3();
    var eastVecScratch = new Cartesian3();
    var northVecScratch = new Cartesian3();
    var scratchCartographic = new Cartographic();
    var projectedCenterScratch = new Cartesian3();

    /**
     * A {@link Geometry} that represents vertices and indices for an ellipse on the ellipsoid.
     *
     * @alias EllipseGeometry
     * @constructor
     *
     * @param {Cartesian3} options.center The ellipse's center point in the fixed frame.
     * @param {Number} options.semiMajorAxis The length of the ellipse's semi-major axis in meters.
     * @param {Number} options.semiMinorAxis The length of the ellipse's semi-minor axis in meters.
     * @param {Ellipsoid} [options.ellipsoid=Ellipsoid.WGS84] The ellipsoid the ellipse will be on.
     * @param {Number} [options.height=0.0] The height above the ellipsoid.
     * @param {Number} [options.rotation=0.0] The angle from north (clockwise) in radians. The default is zero.
     * @param {Number} [options.granularity=0.02] The angular distance between points on the ellipse in radians.
     * @param {VertexFormat} [options.vertexFormat=VertexFormat.DEFAULT] The vertex attributes to be computed.
     *
     * @exception {DeveloperError} center is required.
     * @exception {DeveloperError} semiMajorAxis is required.
     * @exception {DeveloperError} semiMinorAxis is required.
     * @exception {DeveloperError} semiMajorAxis and semiMinorAxis must be greater than zero.
     * @exception {DeveloperError} semiMajorAxis must be larger than the semiMajorAxis.
     * @exception {DeveloperError} granularity must be greater than zero.
     *
     * @example
     * // Create an ellipse.
     * var ellipsoid = Ellipsoid.WGS84;
     * var ellipse = new EllipseGeometry({
     *   ellipsoid : ellipsoid,
     *   center : ellipsoid.cartographicToCartesian(Cartographic.fromDegrees(-75.59777, 40.03883)),
     *   semiMajorAxis : 500000.0,
     *   semiMinorAxis : 300000.0,
     *   rotation : CesiumMath.toRadians(60.0)
     * });
     */
    var EllipseGeometry = function(options) {
        options = defaultValue(options, defaultValue.EMPTY_OBJECT);
>>>>>>> 164288fa
        var center = options.center;
        var semiMajorAxis = options.semiMajorAxis;
        var semiMinorAxis = options.semiMinorAxis;
        var ellipsoid = options.ellipsoid;
        var height = options.height;
        var extrudedHeight = options.extrudedHeight;
        var size = (extrude) ? positions.length/3*2 : positions.length/3;

<<<<<<< HEAD
        var finalPositions = new Float64Array(size * 3);
=======
        var ellipsoid = defaultValue(options.ellipsoid, Ellipsoid.WGS84);
        var rotation = defaultValue(options.rotation, 0.0);
        var height = defaultValue(options.height, 0.0);
        var granularity = defaultValue(options.granularity, 0.02);

        if (typeof center === 'undefined') {
            throw new DeveloperError('center is required.');
        }

        if (typeof semiMajorAxis === 'undefined') {
            throw new DeveloperError('semiMajorAxis is required.');
        }

        if (typeof semiMinorAxis === 'undefined') {
            throw new DeveloperError('semiMinorAxis is required.');
        }

        if (semiMajorAxis <= 0.0 || semiMinorAxis <= 0.0) {
            throw new DeveloperError('Semi-major and semi-minor axes must be greater than zero.');
        }

        if (granularity <= 0.0) {
            throw new DeveloperError('granularity must be greater than zero.');
        }

        if (semiMajorAxis < semiMinorAxis) {
           throw new DeveloperError('semiMajorAxis must be larger than the semiMajorAxis.');
        }

        var vertexFormat = defaultValue(options.vertexFormat, VertexFormat.DEFAULT);

        var MAX_ANOMALY_LIMIT = 2.31;

        var aSqr = semiMinorAxis * semiMinorAxis;
        var bSqr = semiMajorAxis * semiMajorAxis;
        var ab = semiMajorAxis * semiMinorAxis;

        var mag = center.magnitude();

        var unitPos = Cartesian3.normalize(center, unitPosScratch);
        var eastVec = Cartesian3.cross(Cartesian3.UNIT_Z, center, eastVecScratch);
        Cartesian3.normalize(eastVec, eastVec);
        var northVec = Cartesian3.cross(unitPos, eastVec, northVecScratch);

        // The number of points in the first quadrant
        var numPts = 1 + Math.ceil(CesiumMath.PI_OVER_TWO / granularity);
        var deltaTheta = MAX_ANOMALY_LIMIT / (numPts - 1);

        // If the number of points were three, the ellipse
        // would be tessellated like below:
        //
        //         *---*
        //       / | \ | \
        //     *---*---*---*
        //   / | \ | \ | \ | \
        // *---*---*---*---*---*
        // | \ | \ | \ | \ | \ |
        // *---*---*---*---*---*
        //   \ | \ | \ | \ | /
        //     *---*---*---*
        //       \ | \ | /
        //         *---*
        // Notice each vertical column contains an even number of positions.
        // The sum of the first n even numbers is n * (n + 1). Double it for the number of points
        // for the whole ellipse. Note: this is just an estimate and may actually be less depending
        // on the number of iterations before the angle reaches pi/2.
        var size = 2 * numPts * (numPts + 1);
        var positions = new Array(size * 3);
        var positionIndex = 0;
        var position = scratchCartesian1;
        var reflectedPosition = scratchCartesian2;

        var i;
        var j;
        var numInterior;
        var t;
        var interiorPosition;

        // Compute points in the 'northern' half of the ellipse
        var theta = CesiumMath.PI_OVER_TWO;
        for (i = 0; i < numPts && theta > 0; ++i) {
            pointOnEllipsoid(theta, rotation, northVec, eastVec, aSqr, ab, bSqr, mag, unitPos, position);
            pointOnEllipsoid(Math.PI - theta, rotation, northVec, eastVec, aSqr, ab, bSqr, mag, unitPos, reflectedPosition);

            positions[positionIndex++] = position.x;
            positions[positionIndex++] = position.y;
            positions[positionIndex++] = position.z;

            numInterior = 2 * i + 2;
            for (j = 1; j < numInterior - 1; ++j) {
                t = j / (numInterior - 1);
                interiorPosition = Cartesian3.lerp(position, reflectedPosition, t, scratchCartesian3);
                positions[positionIndex++] = interiorPosition.x;
                positions[positionIndex++] = interiorPosition.y;
                positions[positionIndex++] = interiorPosition.z;
            }

            positions[positionIndex++] = reflectedPosition.x;
            positions[positionIndex++] = reflectedPosition.y;
            positions[positionIndex++] = reflectedPosition.z;

            theta = CesiumMath.PI_OVER_TWO - (i + 1) * deltaTheta;
        }

        // Set numPts if theta reached zero
        numPts = i;

        // Compute points in the 'northern' half of the ellipse
        for (i = numPts; i > 0; --i) {
            theta = CesiumMath.PI_OVER_TWO - (i - 1) * deltaTheta;

            pointOnEllipsoid(-theta, rotation, northVec, eastVec, aSqr, ab, bSqr, mag, unitPos, position);
            pointOnEllipsoid( theta + Math.PI, rotation, northVec, eastVec, aSqr, ab, bSqr, mag, unitPos, reflectedPosition);

            positions[positionIndex++] = position.x;
            positions[positionIndex++] = position.y;
            positions[positionIndex++] = position.z;

            numInterior = 2 * (i - 1) + 2;
            for (j = 1; j < numInterior - 1; ++j) {
                t = j / (numInterior - 1);
                interiorPosition = Cartesian3.lerp(position, reflectedPosition, t, scratchCartesian3);
                positions[positionIndex++] = interiorPosition.x;
                positions[positionIndex++] = interiorPosition.y;
                positions[positionIndex++] = interiorPosition.z;
            }

            positions[positionIndex++] = reflectedPosition.x;
            positions[positionIndex++] = reflectedPosition.y;
            positions[positionIndex++] = reflectedPosition.z;
        }

        // The original length may have been an over-estimate
        if (positions.length !== positionIndex) {
            size = positionIndex / 3;
            positions.length = positionIndex;
        }

        positions = new Float64Array(positions);

>>>>>>> 164288fa
        var textureCoordinates = (vertexFormat.st) ? new Float32Array(size * 2) : undefined;
        var normals = (vertexFormat.normal) ? new Float32Array(size * 3) : undefined;
        var tangents = (vertexFormat.tangent) ? new Float32Array(size * 3) : undefined;
        var binormals = (vertexFormat.binormal) ? new Float32Array(size * 3) : undefined;

        var textureCoordIndex = 0;

        // Raise positions to a height above the ellipsoid and compute the
        // texture coordinates, normals, tangents, and binormals.
        var normal = scratchNormal;
        var tangent = scratchTangent;
        var binormal = scratchBinormal;

        var projection = new GeographicProjection(ellipsoid);
        var projectedCenter = projection.project(ellipsoid.cartesianToCartographic(center, scratchCartographic), projectedCenterScratch);

        var length = positions.length;
        var bottomOffset = (extrude) ? length : 0;
        var stOffset = bottomOffset / 3 * 2;
        for (var i = 0; i < length; i += 3) {
            var i1 = i + 1;
            var i2 = i + 2;
            var position = Cartesian3.fromArray(positions, i, scratchCartesian1);
            var extrudedPosition;

            if (vertexFormat.st) {
<<<<<<< HEAD
                var relativeToCenter = Cartesian3.subtract(position, center);
                if (extrude) {
                    textureCoordinates[textureCoordIndex + stOffset] = (relativeToCenter.x + semiMajorAxis) / (2.0 * semiMajorAxis);
                    textureCoordinates[textureCoordIndex + 1 + stOffset] = (relativeToCenter.y + semiMinorAxis) / (2.0 * semiMinorAxis);
                }

=======
                var projectedPoint = projection.project(ellipsoid.cartesianToCartographic(position, scratchCartographic), scratchCartesian3);
                var relativeToCenter = Cartesian3.subtract(projectedPoint, projectedCenter, projectedPoint);
>>>>>>> 164288fa
                textureCoordinates[textureCoordIndex++] = (relativeToCenter.x + semiMajorAxis) / (2.0 * semiMajorAxis);
                textureCoordinates[textureCoordIndex++] = (relativeToCenter.y + semiMinorAxis) / (2.0 * semiMinorAxis);
            }

            position = ellipsoid.scaleToGeodeticSurface(position, position);
            extrudedPosition = position.clone();
            normal = ellipsoid.geodeticSurfaceNormal(position, normal);
            scaledNormal = Cartesian3.multiplyByScalar(normal, height, scaledNormal);
            position = Cartesian3.add(position, scaledNormal, position);
            if (extrude) {
                scaledNormal = Cartesian3.multiplyByScalar(normal, extrudedHeight, scaledNormal);
                extrudedPosition = Cartesian3.add(extrudedPosition, scaledNormal, extrudedPosition);
            }

            if (vertexFormat.position) {
                if (extrude) {
                    finalPositions[i + bottomOffset] = extrudedPosition.x;
                    finalPositions[i1 + bottomOffset] = extrudedPosition.y;
                    finalPositions[i2 + bottomOffset] = extrudedPosition.z;
                }

                finalPositions[i] = position.x;
                finalPositions[i1] = position.y;
                finalPositions[i2] = position.z;
            }

            if (vertexFormat.normal || vertexFormat.tangent || vertexFormat.binormal) {
                if (vertexFormat.tangent || vertexFormat.binormal) {
                    tangent = Cartesian3.cross(Cartesian3.UNIT_Z, normal, tangent);
                }
                if (vertexFormat.normal) {
                    normals[i] = normal.x;
                    normals[i + 1] = normal.y;
                    normals[i + 2] = normal.z;
                    if (extrude) {
                        normals[i + bottomOffset] = -normal.x;
                        normals[i1 + bottomOffset] = -normal.y;
                        normals[i2 + bottomOffset] = -normal.z;
                    }
                }

                if (vertexFormat.tangent) {
                    tangents[i] = tangent.x;
                    tangents[i + 1] = tangent.y;
                    tangents[i + 2] = tangent.z;
                    if (extrude) {
                        tangents[i + bottomOffset] = -tangent.x;
                        tangents[i1 + bottomOffset] = -tangent.y;
                        tangents[i2 + bottomOffset] = -tangent.z;
                    }
                }

                if (vertexFormat.binormal) {
                    binormal = Cartesian3.cross(normal, tangent, binormal);
                    binormals[i] = binormal.x;
                    binormals[i1] = binormal.y;
                    binormals[i2] = binormal.z;
                    if (extrude) {
                        binormals[i + bottomOffset] = binormal.x;
                        binormals[i1 + bottomOffset] = binormal.y;
                        binormals[i2 + bottomOffset] = binormal.z;
                    }
                }
            }
        }

        var attributes = {};

        if (vertexFormat.position) {
            attributes.position = new GeometryAttribute({
                componentDatatype : ComponentDatatype.DOUBLE,
                componentsPerAttribute : 3,
                values : finalPositions
            });
        }

        if (vertexFormat.st) {
            attributes.st = new GeometryAttribute({
                componentDatatype : ComponentDatatype.FLOAT,
                componentsPerAttribute : 2,
                values : textureCoordinates
            });
        }

        if (vertexFormat.normal) {
            attributes.normal = new GeometryAttribute({
                componentDatatype : ComponentDatatype.FLOAT,
                componentsPerAttribute : 3,
                values : normals
            });
        }

        if (vertexFormat.tangent) {
            attributes.tangent = new GeometryAttribute({
                componentDatatype : ComponentDatatype.FLOAT,
                componentsPerAttribute : 3,
                values : tangents
            });
        }

        if (vertexFormat.binormal) {
            attributes.binormal = new GeometryAttribute({
                componentDatatype : ComponentDatatype.FLOAT,
                componentsPerAttribute : 3,
                values : binormals
            });
        }
        return attributes;
    }

    function computeEllipsePositions(options, doPerimeter) {
        var semiMinorAxis = options.semiMinorAxis;
        var semiMajorAxis = options.semiMajorAxis;
        var bearing = options.bearing;
        var center = options.center;
        var granularity = options.granularity;

        if (semiMajorAxis < semiMinorAxis) {
            var temp = semiMajorAxis;
            semiMajorAxis = semiMinorAxis;
            semiMinorAxis = temp;
         }

         var MAX_ANOMALY_LIMIT = 2.31;

         var aSqr = semiMinorAxis * semiMinorAxis;
         var bSqr = semiMajorAxis * semiMajorAxis;
         var ab = semiMajorAxis * semiMinorAxis;

         var mag = center.magnitude();

         var unitPos = Cartesian3.normalize(center);
         var eastVec = Cartesian3.cross(Cartesian3.UNIT_Z, center);
         Cartesian3.normalize(eastVec, eastVec);
         var northVec = Cartesian3.cross(unitPos, eastVec);

         // The number of points in the first quadrant
         var numPts = 1 + Math.ceil(CesiumMath.PI_OVER_TWO / granularity);
         var deltaTheta = MAX_ANOMALY_LIMIT / (numPts - 1);

         // If the number of points were three, the ellipse
         // would be tessellated like below:
         //
         //         *---*
         //       / | \ | \
         //     *---*---*---*
         //   / | \ | \ | \ | \
         // *---*---*---*---*---*
         // | \ | \ | \ | \ | \ |
         // *---*---*---*---*---*
         //   \ | \ | \ | \ | /
         //     *---*---*---*
         //       \ | \ | /
         //         *---*
         // Notice each vertical column contains an even number of positions.
         // The sum of the first n even numbers is n * (n + 1). Double it for the number of points
         // for the whole ellipse. Note: this is just an estimate and may actually be less depending
         // on the number of iterations before the angle reaches pi/2.
         var size = 2 * numPts * (numPts + 1);
         var positions = new Array(size * 3);
         var outerLeft;
         var outerRight;

         if (doPerimeter) {
             outerLeft = [];
             outerRight = [];
         }
         var positionIndex = 0;

         var position = scratchCartesian1;
         var reflectedPosition = scratchCartesian2;

         var i;
         var j;
         var theta;
         var numInterior;
         var t;
         var interiorPosition;

         // Compute points in the 'northern' half of the ellipse
         for (i = 0, theta = CesiumMath.PI_OVER_TWO; i < numPts && theta > 0; ++i, theta -= deltaTheta) {
             pointOnEllipsoid(theta, bearing, northVec, eastVec, aSqr, ab, bSqr, mag, unitPos, position);
             pointOnEllipsoid(Math.PI - theta, bearing, northVec, eastVec, aSqr, ab, bSqr, mag, unitPos, reflectedPosition);

             positions[positionIndex++] = position.x;
             positions[positionIndex++] = position.y;
             positions[positionIndex++] = position.z;

             numInterior = 2 * i + 2;
             for (j = 1; j < numInterior - 1; ++j) {
                 t = j / (numInterior - 1);
                 interiorPosition = Cartesian3.lerp(position, reflectedPosition, t, scratchCartesian3);
                 positions[positionIndex++] = interiorPosition.x;
                 positions[positionIndex++] = interiorPosition.y;
                 positions[positionIndex++] = interiorPosition.z;
             }

             positions[positionIndex++] = reflectedPosition.x;
             positions[positionIndex++] = reflectedPosition.y;
             positions[positionIndex++] = reflectedPosition.z;

             if (doPerimeter) {
                 outerRight.push(position.z, position.y, position.x);
                 if (i !== 0) {
                     outerLeft.push(reflectedPosition.x, reflectedPosition.y, reflectedPosition.z);
                 }
             }
         }



         // Set numPts if theta reached zero
         numPts = i;

         // Compute points in the 'southern' half of the ellipse
         for (i = numPts; i > 0; --i) {
             theta = CesiumMath.PI_OVER_TWO - (i - 1) * deltaTheta;

             pointOnEllipsoid(-theta, bearing, northVec, eastVec, aSqr, ab, bSqr, mag, unitPos, position);
             pointOnEllipsoid( theta + Math.PI, bearing, northVec, eastVec, aSqr, ab, bSqr, mag, unitPos, reflectedPosition);

             positions[positionIndex++] = position.x;
             positions[positionIndex++] = position.y;
             positions[positionIndex++] = position.z;

             numInterior = 2 * (i - 1) + 2;
             for (j = 1; j < numInterior - 1; ++j) {
                 t = j / (numInterior - 1);
                 interiorPosition = Cartesian3.lerp(position, reflectedPosition, t, scratchCartesian3);
                 positions[positionIndex++] = interiorPosition.x;
                 positions[positionIndex++] = interiorPosition.y;
                 positions[positionIndex++] = interiorPosition.z;
             }

             positions[positionIndex++] = reflectedPosition.x;
             positions[positionIndex++] = reflectedPosition.y;
             positions[positionIndex++] = reflectedPosition.z;

             if (doPerimeter) {
                 outerRight.push(position.z, position.y, position.x);
                 if (i !== 1) {
                     outerLeft.push(reflectedPosition.x, reflectedPosition.y, reflectedPosition.z);
                 }
             }
         }

         // The original length may have been an over-estimate
         if (positions.length !== positionIndex) {
             size = positionIndex / 3;
             positions.length = positionIndex;
         }

         var r = {
                 positions: positions,
                 numPts: numPts
         };

         if (doPerimeter) {
             outerRight.reverse();
             r.outerPositions = outerRight.concat(outerLeft);
         }

         return r;
    }

    function topIndices(numPts) {
        // The number of triangles in the ellipse on the positive x half-space and for
        // the column of triangles in the middle is:
        //
        // numTriangles = 4 + 8 + 12 + ... = 4 + (4 + 4) + (4 + 4 + 4) + ... = 4 * (1 + 2 + 3 + ...)
        //              = 4 * ((n * ( n + 1)) / 2)
        // numColumnTriangles = 2 * 2 * n
        // total = 2 * numTrangles + numcolumnTriangles
        //
        // Substitute (numPts - 1.0) for n above
        var indicesSize = 2 * numPts * (numPts + 1);
        var indices = new Array(indicesSize);
        var indicesIndex = 0;
        var prevIndex;
        var numInterior;
        var positionIndex;
        var i;
        var j;
        // Indices triangles to the 'left' of the north vector
        for (i = 1; i < numPts; ++i) {
            positionIndex = i * (i + 1);
            prevIndex = (i - 1) * i;

            indices[indicesIndex++] = positionIndex++;
            indices[indicesIndex++] = prevIndex;
            indices[indicesIndex++] = positionIndex;

            numInterior = 2 * i;
            for (j = 0; j < numInterior - 1; ++j) {

                indices[indicesIndex++] = positionIndex;
                indices[indicesIndex++] = prevIndex++;
                indices[indicesIndex++] = prevIndex;

                indices[indicesIndex++] = positionIndex++;
                indices[indicesIndex++] = prevIndex;
                indices[indicesIndex++] = positionIndex;
            }

            indices[indicesIndex++] = positionIndex++;
            indices[indicesIndex++] = prevIndex;
            indices[indicesIndex++] = positionIndex;
        }

        // Indices for central column of triangles
        numInterior = numPts * 2;
        ++positionIndex;
        ++prevIndex;
        for (i = 0; i < numInterior - 1; ++i) {
            indices[indicesIndex++] = positionIndex;
            indices[indicesIndex++] = prevIndex++;
            indices[indicesIndex++] = prevIndex;

            indices[indicesIndex++] = positionIndex++;
            indices[indicesIndex++] = prevIndex;
            indices[indicesIndex++] = positionIndex;
        }

        // Reverse the process creating indices to the 'right' of the north vector
        ++prevIndex;
        ++positionIndex;
        for (i = numPts - 1; i > 0; --i) {
            indices[indicesIndex++] = prevIndex++;
            indices[indicesIndex++] = prevIndex;
            indices[indicesIndex++] = positionIndex;

            numInterior = 2 * i;
            for (j = 0; j < numInterior - 1; ++j) {
                indices[indicesIndex++] = positionIndex;
                indices[indicesIndex++] = prevIndex++;
                indices[indicesIndex++] = prevIndex;

                indices[indicesIndex++] = positionIndex++;
                indices[indicesIndex++] = prevIndex;
                indices[indicesIndex++] = positionIndex;
            }

            indices[indicesIndex++] = prevIndex++;
            indices[indicesIndex++] = prevIndex++;
            indices[indicesIndex++] = positionIndex++;
        }
        return indices;
    }

    var scaledNormal = new Cartesian3();
    var bsCenter = new Cartesian3();
    function computeEllipse(options) {
        var center = options.center;
        scaledNormal = Cartesian3.multiplyByScalar(options.ellipsoid.geodeticSurfaceNormal(center, scaledNormal), options.height, scaledNormal);
        bsCenter = Cartesian3.add(center, scaledNormal, bsCenter);
        var boundingSphere = new BoundingSphere(bsCenter, options.semiMajorAxis);
        var cep = computeEllipsePositions(options);
        var positions = cep.positions;
        var numPts = cep.numPts;
        var attributes = computeTopBottomAttributes(positions, options, false);
        var indices = topIndices(numPts);
        indices = IndexDatatype.createTypedArray(positions.length / 3, indices);
        return {
            boundingSphere: boundingSphere,
            attributes: attributes,
            indices: indices
        };
    }

    function computeWallAttributes(positions, options) {
        var vertexFormat = options.vertexFormat;
        var center = options.center;
        var semiMajorAxis = options.semiMajorAxis;
        var semiMinorAxis = options.semiMinorAxis;
        var ellipsoid = options.ellipsoid;
        var height = options.height;
        var extrudedHeight = options.extrudedHeight;
        var size = positions.length/3*2;

        var finalPositions = new Float64Array(size * 3);
        var textureCoordinates = (vertexFormat.st) ? new Float32Array(size * 2) : undefined;
        var normals = (vertexFormat.normal) ? new Float32Array(size * 3) : undefined;
        var tangents = (vertexFormat.tangent) ? new Float32Array(size * 3) : undefined;
        var binormals = (vertexFormat.binormal) ? new Float32Array(size * 3) : undefined;

        var textureCoordIndex = 0;

        // Raise positions to a height above the ellipsoid and compute the
        // texture coordinates, normals, tangents, and binormals.
        var normal = scratchNormal;
        var tangent = scratchTangent;
        var binormal = scratchBinormal;

        var length = positions.length;
        var stOffset = length / 3 * 2;
        for (var i = 0; i < length; i += 3) {
            var i1 = i + 1;
            var i2 = i + 2;
            var position = Cartesian3.fromArray(positions, i, scratchCartesian1);
            var extrudedPosition;

            if (vertexFormat.st) {
                var relativeToCenter = Cartesian3.subtract(position, center);
                textureCoordinates[textureCoordIndex + stOffset] = (relativeToCenter.x + semiMajorAxis) / (2.0 * semiMajorAxis);
                textureCoordinates[textureCoordIndex + 1 + stOffset] = (relativeToCenter.y + semiMinorAxis) / (2.0 * semiMinorAxis);

                textureCoordinates[textureCoordIndex++] = (relativeToCenter.x + semiMajorAxis) / (2.0 * semiMajorAxis);
                textureCoordinates[textureCoordIndex++] = (relativeToCenter.y + semiMinorAxis) / (2.0 * semiMinorAxis);
            }

            position = ellipsoid.scaleToGeodeticSurface(position, position);
            extrudedPosition = position.clone();
            normal = ellipsoid.geodeticSurfaceNormal(position, normal);
            scaledNormal = Cartesian3.multiplyByScalar(normal, height, scaledNormal);
            position = Cartesian3.add(position, scaledNormal, position);
            scaledNormal = Cartesian3.multiplyByScalar(normal, extrudedHeight, scaledNormal);
            extrudedPosition = Cartesian3.add(extrudedPosition, scaledNormal, extrudedPosition);

            if (vertexFormat.position) {
                finalPositions[i + length] = extrudedPosition.x;
                finalPositions[i1 + length] = extrudedPosition.y;
                finalPositions[i2 + length] = extrudedPosition.z;

                finalPositions[i] = position.x;
                finalPositions[i1] = position.y;
                finalPositions[i2] = position.z;
            }

            if (vertexFormat.normal || vertexFormat.tangent || vertexFormat.binormal) {

                binormal = normal.clone(binormal);
                var next = Cartesian3.fromArray(positions, (i + 3)%length, scratchCartesian2);
                next = next.subtract(position, next);
                var bottom = extrudedPosition.subtract(position, scratchCartesian3);

                normal = bottom.cross(next, normal).normalize(normal);

                if (vertexFormat.normal) {
                    normals[i] = normal.x;
                    normals[i1] = normal.y;
                    normals[i2] = normal.z;

                    normals[i + length] = normal.x;
                    normals[i1 + length] = normal.y;
                    normals[i2 + length] = normal.z;
                }

                if (vertexFormat.tangent) {
                    tangent = Cartesian3.cross(binormal, normal, tangent).normalize(tangent);
                    tangents[i] = tangent.x;
                    tangents[i1] = tangent.y;
                    tangents[i2] = tangent.z;

                    tangents[i + length] = tangent.x;
                    tangents[i + 1 + length] = tangent.y;
                    tangents[i + 2 + length] = tangent.z;
                }

                if (vertexFormat.binormal) {
                    binormals[i] = binormal.x;
                    binormals[i1] = binormal.y;
                    binormals[i2] = binormal.z;

                    binormals[i + length] = binormal.x;
                    binormals[i1 + length] = binormal.y;
                    binormals[i2 + length] = binormal.z;
                }
            }
        }

        var attributes = {};

        if (vertexFormat.position) {
            attributes.position = new GeometryAttribute({
                componentDatatype : ComponentDatatype.DOUBLE,
                componentsPerAttribute : 3,
                values : finalPositions
            });
        }

        if (vertexFormat.st) {
            attributes.st = new GeometryAttribute({
                componentDatatype : ComponentDatatype.FLOAT,
                componentsPerAttribute : 2,
                values : textureCoordinates
            });
        }

        if (vertexFormat.normal) {
            attributes.normal = new GeometryAttribute({
                componentDatatype : ComponentDatatype.FLOAT,
                componentsPerAttribute : 3,
                values : normals
            });
        }

        if (vertexFormat.tangent) {
            attributes.tangent = new GeometryAttribute({
                componentDatatype : ComponentDatatype.FLOAT,
                componentsPerAttribute : 3,
                values : tangents
            });
        }

        if (vertexFormat.binormal) {
            attributes.binormal = new GeometryAttribute({
                componentDatatype : ComponentDatatype.FLOAT,
                componentsPerAttribute : 3,
                values : binormals
            });
        }
        return attributes;
    }

    function computeWallIndices(positions) {
        var UL;
        var UR;
        var LL;
        var LR;
        var indices = [];
        var length = positions.length/3;
        for (var i = 0; i < length - 1; i++) {
            UL = i;
            LL = i + length;
            UR = UL + 1;
            LR = UR + length;
            indices.push(UL, LL, UR, UR, LL, LR);
        }

        UL = length - 1;
        LL = i + length;
        UR = 0;
        LR = UR + length;
        indices.push(UL, LL, UR, UR, LL, LR);

        return indices;
    }

    var topBoundingSphere = new BoundingSphere();
    var bottomBoundingSphere = new BoundingSphere();
    function computeExtrudedEllipse(options) {
        var center = options.center;
        var ellipsoid = options.ellipsoid;
        var semiMajorAxis = options.semiMajorAxis;
        scaledNormal = Cartesian3.multiplyByScalar(ellipsoid.geodeticSurfaceNormal(center, scaledNormal), options.height, scaledNormal);
        bsCenter = Cartesian3.add(center, scaledNormal, bsCenter);
        topBoundingSphere.center = bsCenter.clone();
        topBoundingSphere.radius = semiMajorAxis;

        scaledNormal = Cartesian3.multiplyByScalar(ellipsoid.geodeticSurfaceNormal(center, scaledNormal), options.extrudedHeight, scaledNormal);
        bsCenter = Cartesian3.add(center, scaledNormal, bsCenter);
        bottomBoundingSphere.center = bsCenter.clone();
        bottomBoundingSphere.radius = semiMajorAxis;

        var cep = computeEllipsePositions(options, true);
        var positions = cep.positions;
        var numPts = cep.numPts;
        var outerPositions = cep.outerPositions;
        var boundingSphere = BoundingSphere.union(topBoundingSphere, bottomBoundingSphere);
        var topBottomAttributes = computeTopBottomAttributes(positions, options, true);
        var indices = topIndices(numPts);
        var length = indices.length;
        indices = indices.concat(new Array(indices.length));
        var posLength = positions.length/3;
        for (var i = 0; i < length; i+=3) {
            indices[i + length] = indices[i + 2] + posLength;
            indices[i + 1 + length] = indices[i + 1] + posLength;
            indices[i + 2 + length] = indices[i] + posLength;
        }

        var topBottomIndices = IndexDatatype.createTypedArray(posLength * 2 / 3, indices);

        var topBottomGeo = new Geometry({
            attributes: topBottomAttributes,
            indices: topBottomIndices
        });

        var wallAttributes = computeWallAttributes(outerPositions, options);
        indices = computeWallIndices(outerPositions);
        var wallIndices = IndexDatatype.createTypedArray(outerPositions.length * 2 / 3, indices);

        var wallGeo = new Geometry({
            attributes: wallAttributes,
            indices: wallIndices
        });

        var geo = GeometryPipeline.combine([
                new GeometryInstance({
                    geometry: topBottomGeo
                }),
                new GeometryInstance({
                    geometry: wallGeo
                })]);
        return {
            boundingSphere: boundingSphere,
            attributes: geo.attributes,
            indices: geo.indices
        };
    }

    /**
     * Computes vertices and indices for an ellipse on the ellipsoid.
     *
     * @alias EllipseGeometry
     * @constructor
     *
     * @param {Cartesian3} options.center The ellipse's center point in the fixed frame.
     * @param {Number} options.semiMajorAxis The length of the ellipse's semi-major axis in meters.
     * @param {Number} options.semiMinorAxis The length of the ellipse's semi-minor axis in meters.
     * @param {Ellipsoid} [options.ellipsoid=Ellipsoid.WGS84] The ellipsoid the ellipse will be on.
     * @param {Number} [options.height=0.0] The height above the ellipsoid.
     * @param {Number} [options.extrudedHeight=0.0] The height of the extrusion.
     * @param {Number} [options.bearing=0.0] The angle from north (clockwise) in radians. The default is zero.
     * @param {Number} [options.granularity=0.02] The angular distance between points on the ellipse in radians.
     * @param {VertexFormat} [options.vertexFormat=VertexFormat.DEFAULT] The vertex attributes to be computed.
     *
     * @exception {DeveloperError} center is required.
     * @exception {DeveloperError} semiMajorAxis is required.
     * @exception {DeveloperError} semiMinorAxis is required.
     * @exception {DeveloperError} semiMajorAxis and semiMinorAxis must be greater than zero.
     * @exception {DeveloperError} granularity must be greater than zero.
     *
     * @example
     * // Create an ellipse.
     * var ellipsoid = Ellipsoid.WGS84;
     * var ellipse = new EllipseGeometry({
     *   ellipsoid : ellipsoid,
     *   center : ellipsoid.cartographicToCartesian(Cartographic.fromDegrees(-75.59777, 40.03883)),
     *   semiMajorAxis : 500000.0,
     *   semiMinorAxis : 300000.0,
     *   bearing : CesiumMath.toRadians(60.0)
     * });
     */
    var EllipseGeometry = function(options) {
        options = defaultValue(options, defaultValue.EMPTY_OBJECT);
        options.ellipsoid = defaultValue(options.ellipsoid, Ellipsoid.WGS84);
        options.bearing = defaultValue(options.bearing, 0.0);
        options.height = defaultValue(options.height, 0.0);
        options.extrudedHeight = defaultValue(options.extrudedHeight, options.height);
        options.granularity = defaultValue(options.granularity, 0.02);
        options.vertexFormat = defaultValue(options.vertexFormat, VertexFormat.DEFAULT);

        if (typeof options.center === 'undefined') {
            throw new DeveloperError('center is required.');
        }

        if (typeof options.semiMajorAxis === 'undefined') {
            throw new DeveloperError('semiMajorAxis is required.');
        }

        if (typeof options.semiMinorAxis === 'undefined') {
            throw new DeveloperError('semiMinorAxis is required.');
        }

        if (options.semiMajorAxis <= 0.0 || options.semiMinorAxis <= 0.0) {
            throw new DeveloperError('Semi-major and semi-minor axes must be greater than zero.');
        }

        if (options.granularity <= 0.0) {
            throw new DeveloperError('granularity must be greater than zero.');
        }

        if (options.semiMajorAxis < options.semiMinorAxis) {
            throw new DeveloperError('semiMajorAxis must be larger than the semiMajorAxis.');
        }

        var extrude = (options.height !== options.extrudedHeight);
        var o;
        if (extrude) {
            var h = options.extrudedHeight;
            var height = options.height;
            options.extrudedHeight = Math.min(h, height);
            options.height = Math.max(h, height);
            o = computeExtrudedEllipse(options);
        } else {
            o = computeEllipse(options);
        }


        /**
         * An object containing {@link GeometryAttribute} properties named after each of the
         * <code>true</code> values of the {@link VertexFormat} option.
         *
         * @type GeometryAttributes
         *
         * @see Geometry#attributes
         */
        this.attributes = new GeometryAttributes(o.attributes);

        /**
         * Index data that, along with {@link Geometry#primitiveType}, determines the primitives in the geometry.
         *
         * @type Array
         */
        this.indices = o.indices;

        /**
         * The type of primitives in the geometry.  For this geometry, it is {@link PrimitiveType.TRIANGLES}.
         *
         * @type PrimitiveType
         */
        this.primitiveType = PrimitiveType.TRIANGLES;

        /**
         * A tight-fitting bounding sphere that encloses the vertices of the geometry.
         *
         * @type BoundingSphere
         */
        this.boundingSphere = o.boundingSphere;
    };

    return EllipseGeometry;
});<|MERGE_RESOLUTION|>--- conflicted
+++ resolved
@@ -8,13 +8,10 @@
         './IndexDatatype',
         './DeveloperError',
         './Ellipsoid',
-<<<<<<< HEAD
+        './GeographicProjection',
         './Geometry',
         './GeometryPipeline',
         './GeometryInstance',
-=======
-        './GeographicProjection',
->>>>>>> 164288fa
         './GeometryAttribute',
         './GeometryAttributes',
         './Math',
@@ -31,13 +28,10 @@
         IndexDatatype,
         DeveloperError,
         Ellipsoid,
-<<<<<<< HEAD
+        GeographicProjection,
         Geometry,
         GeometryPipeline,
         GeometryInstance,
-=======
-        GeographicProjection,
->>>>>>> 164288fa
         GeometryAttribute,
         GeometryAttributes,
         CesiumMath,
@@ -52,21 +46,23 @@
     var unitQuat = new Quaternion();
     var rotMtx = new Matrix3();
 
-<<<<<<< HEAD
     var scratchCartesian1 = new Cartesian3();
     var scratchCartesian2 = new Cartesian3();
     var scratchCartesian3 = new Cartesian3();
+    var scratchCartesian4 = new Cartesian3();
 
     var scratchNormal = new Cartesian3();
     var scratchTangent = new Cartesian3();
     var scratchBinormal = new Cartesian3();
 
-    function pointOnEllipsoid(theta, bearing, northVec, eastVec, aSqr, ab, bSqr, mag, unitPos, result) {
-        var azimuth = theta + bearing;
-=======
+    var unitPosScratch = new Cartesian3();
+    var eastVecScratch = new Cartesian3();
+    var northVecScratch = new Cartesian3();
+    var scratchCartographic = new Cartographic();
+    var projectedCenterScratch = new Cartesian3();
+
     function pointOnEllipsoid(theta, rotation, northVec, eastVec, aSqr, ab, bSqr, mag, unitPos, result) {
         var azimuth = theta + rotation;
->>>>>>> 164288fa
 
         Cartesian3.multiplyByScalar(eastVec,  Math.cos(azimuth), rotAxis);
         Cartesian3.multiplyByScalar(northVec, Math.sin(azimuth), tempVec);
@@ -91,22 +87,650 @@
         return result;
     }
 
-<<<<<<< HEAD
     function computeTopBottomAttributes(positions, options, extrude) {
         var vertexFormat = options.vertexFormat;
-=======
-    var scratchCartesian1 = new Cartesian3();
-    var scratchCartesian2 = new Cartesian3();
-    var scratchCartesian3 = new Cartesian3();
-    var scratchCartesian4 = new Cartesian3();
-    var unitPosScratch = new Cartesian3();
-    var eastVecScratch = new Cartesian3();
-    var northVecScratch = new Cartesian3();
-    var scratchCartographic = new Cartographic();
-    var projectedCenterScratch = new Cartesian3();
+        var center = options.center;
+        var semiMajorAxis = options.semiMajorAxis;
+        var semiMinorAxis = options.semiMinorAxis;
+        var ellipsoid = options.ellipsoid;
+        var height = options.height;
+        var extrudedHeight = options.extrudedHeight;
+        var size = (extrude) ? positions.length/3*2 : positions.length/3;
+
+        var finalPositions = new Float64Array(size * 3);
+        var textureCoordinates = (vertexFormat.st) ? new Float32Array(size * 2) : undefined;
+        var normals = (vertexFormat.normal) ? new Float32Array(size * 3) : undefined;
+        var tangents = (vertexFormat.tangent) ? new Float32Array(size * 3) : undefined;
+        var binormals = (vertexFormat.binormal) ? new Float32Array(size * 3) : undefined;
+
+        var textureCoordIndex = 0;
+
+        // Raise positions to a height above the ellipsoid and compute the
+        // texture coordinates, normals, tangents, and binormals.
+        var normal = scratchNormal;
+        var tangent = scratchTangent;
+        var binormal = scratchBinormal;
+
+        var projection = new GeographicProjection(ellipsoid);
+        var projectedCenter = projection.project(ellipsoid.cartesianToCartographic(center, scratchCartographic), projectedCenterScratch);
+
+
+        var length = positions.length;
+        var bottomOffset = (extrude) ? length : 0;
+        var stOffset = bottomOffset / 3 * 2;
+        for (var i = 0; i < length; i += 3) {
+            var i1 = i + 1;
+            var i2 = i + 2;
+            var position = Cartesian3.fromArray(positions, i, scratchCartesian1);
+            var extrudedPosition;
+
+            if (vertexFormat.st) {
+                var projectedPoint = projection.project(ellipsoid.cartesianToCartographic(position, scratchCartographic), scratchCartesian3);
+                projectedPoint = Cartesian3.subtract(projectedPoint, projectedCenter, projectedPoint);
+                if (extrude) {
+                    textureCoordinates[textureCoordIndex + stOffset] = (projectedPoint.x + semiMajorAxis) / (2.0 * semiMajorAxis);
+                    textureCoordinates[textureCoordIndex + 1 + stOffset] = (projectedPoint.y + semiMinorAxis) / (2.0 * semiMinorAxis);
+                }
+
+                textureCoordinates[textureCoordIndex++] = (projectedPoint.x + semiMajorAxis) / (2.0 * semiMajorAxis);
+                textureCoordinates[textureCoordIndex++] = (projectedPoint.y + semiMinorAxis) / (2.0 * semiMinorAxis);
+            }
+
+            position = ellipsoid.scaleToGeodeticSurface(position, position);
+            extrudedPosition = position.clone(scratchCartesian2);
+            normal = ellipsoid.geodeticSurfaceNormal(position, normal);
+            var scaledNormal = Cartesian3.multiplyByScalar(normal, height, scratchCartesian4);
+            position = Cartesian3.add(position, scaledNormal, position);
+
+            if (extrude) {
+                scaledNormal = Cartesian3.multiplyByScalar(normal, extrudedHeight, scaledNormal);
+                extrudedPosition = Cartesian3.add(extrudedPosition, scaledNormal, extrudedPosition);
+            }
+
+            if (vertexFormat.position){
+                if (extrude) {
+                    finalPositions[i + bottomOffset] = extrudedPosition.x;
+                    finalPositions[i1 + bottomOffset] = extrudedPosition.y;
+                    finalPositions[i2 + bottomOffset] = extrudedPosition.z;
+                }
+                finalPositions[i] = position.x;
+                finalPositions[i1] = position.y;
+                finalPositions[i2] = position.z;
+            }
+
+            if (vertexFormat.normal || vertexFormat.tangent || vertexFormat.binormal) {
+                if (vertexFormat.tangent || vertexFormat.binormal) {
+                    tangent = Cartesian3.cross(Cartesian3.UNIT_Z, normal, tangent);
+                }
+                if (vertexFormat.normal) {
+                    normals[i] = normal.x;
+                    normals[i + 1] = normal.y;
+                    normals[i + 2] = normal.z;
+                    if (extrude) {
+                        normals[i + bottomOffset] = -normal.x;
+                        normals[i1 + bottomOffset] = -normal.y;
+                        normals[i2 + bottomOffset] = -normal.z;
+                    }
+                }
+
+                if (vertexFormat.tangent) {
+                    tangents[i] = tangent.x;
+                    tangents[i + 1] = tangent.y;
+                    tangents[i + 2] = tangent.z;
+                    if (extrude) {
+                        tangents[i + bottomOffset] = -tangent.x;
+                        tangents[i1 + bottomOffset] = -tangent.y;
+                        tangents[i2 + bottomOffset] = -tangent.z;
+                    }
+                }
+
+                if (vertexFormat.binormal) {
+                    binormal = Cartesian3.cross(normal, tangent, binormal);
+                    binormals[i] = binormal.x;
+                    binormals[i1] = binormal.y;
+                    binormals[i2] = binormal.z;
+                    if (extrude) {
+                        binormals[i + bottomOffset] = binormal.x;
+                        binormals[i1 + bottomOffset] = binormal.y;
+                        binormals[i2 + bottomOffset] = binormal.z;
+                    }
+                }
+            }
+        }
+
+        var attributes = {};
+
+        if (vertexFormat.position) {
+            attributes.position = new GeometryAttribute({
+                componentDatatype : ComponentDatatype.DOUBLE,
+                componentsPerAttribute : 3,
+                values : finalPositions
+            });
+        }
+
+        if (vertexFormat.st) {
+            attributes.st = new GeometryAttribute({
+                componentDatatype : ComponentDatatype.FLOAT,
+                componentsPerAttribute : 2,
+                values : textureCoordinates
+            });
+        }
+
+        if (vertexFormat.normal) {
+            attributes.normal = new GeometryAttribute({
+                componentDatatype : ComponentDatatype.FLOAT,
+                componentsPerAttribute : 3,
+                values : normals
+            });
+        }
+
+        if (vertexFormat.tangent) {
+            attributes.tangent = new GeometryAttribute({
+                componentDatatype : ComponentDatatype.FLOAT,
+                componentsPerAttribute : 3,
+                values : tangents
+            });
+        }
+
+        if (vertexFormat.binormal) {
+            attributes.binormal = new GeometryAttribute({
+                componentDatatype : ComponentDatatype.FLOAT,
+                componentsPerAttribute : 3,
+                values : binormals
+            });
+        }
+        return attributes;
+    }
+
+    function computeEllipsePositions(options, doPerimeter) {
+        var semiMinorAxis = options.semiMinorAxis;
+        var semiMajorAxis = options.semiMajorAxis;
+        var rotation = options.rotation;
+        var center = options.center;
+        var granularity = options.granularity;
+
+         var MAX_ANOMALY_LIMIT = 2.31;
+
+         var aSqr = semiMinorAxis * semiMinorAxis;
+         var bSqr = semiMajorAxis * semiMajorAxis;
+         var ab = semiMajorAxis * semiMinorAxis;
+
+         var mag = center.magnitude();
+
+         var unitPos = Cartesian3.normalize(center, unitPosScratch);
+         var eastVec = Cartesian3.cross(Cartesian3.UNIT_Z, center, eastVecScratch);
+         eastVec = Cartesian3.normalize(eastVec, eastVec);
+         var northVec = Cartesian3.cross(unitPos, eastVec, northVecScratch);
+
+         // The number of points in the first quadrant
+         var numPts = 1 + Math.ceil(CesiumMath.PI_OVER_TWO / granularity);
+         var deltaTheta = MAX_ANOMALY_LIMIT / (numPts - 1);
+
+         // If the number of points were three, the ellipse
+         // would be tessellated like below:
+         //
+         //         *---*
+         //       / | \ | \
+         //     *---*---*---*
+         //   / | \ | \ | \ | \
+         // *---*---*---*---*---*
+         // | \ | \ | \ | \ | \ |
+         // *---*---*---*---*---*
+         //   \ | \ | \ | \ | /
+         //     *---*---*---*
+         //       \ | \ | /
+         //         *---*
+         // Notice each vertical column contains an even number of positions.
+         // The sum of the first n even numbers is n * (n + 1). Double it for the number of points
+         // for the whole ellipse. Note: this is just an estimate and may actually be less depending
+         // on the number of iterations before the angle reaches pi/2.
+         var size = 2 * numPts * (numPts + 1);
+         var positions = new Array(size * 3);
+         var positionIndex = 0;
+         var position = scratchCartesian1;
+         var reflectedPosition = scratchCartesian2;
+
+         var outerLeft;
+         var outerRight;
+         if (doPerimeter) {
+             outerLeft = [];
+             outerRight = [];
+         }
+
+         var i;
+         var j;
+         var numInterior;
+         var t;
+         var interiorPosition;
+
+
+
+         // Compute points in the 'northern' half of the ellipse
+         var theta = CesiumMath.PI_OVER_TWO;
+         for (i = 0; i < numPts && theta > 0; ++i) {
+             position = pointOnEllipsoid(theta, rotation, northVec, eastVec, aSqr, ab, bSqr, mag, unitPos, position);
+             reflectedPosition = pointOnEllipsoid(Math.PI - theta, rotation, northVec, eastVec, aSqr, ab, bSqr, mag, unitPos, reflectedPosition);
+
+             positions[positionIndex++] = position.x;
+             positions[positionIndex++] = position.y;
+             positions[positionIndex++] = position.z;
+
+             numInterior = 2 * i + 2;
+             for (j = 1; j < numInterior - 1; ++j) {
+                 t = j / (numInterior - 1);
+                 interiorPosition = Cartesian3.lerp(position, reflectedPosition, t, scratchCartesian3);
+                 positions[positionIndex++] = interiorPosition.x;
+                 positions[positionIndex++] = interiorPosition.y;
+                 positions[positionIndex++] = interiorPosition.z;
+             }
+
+             positions[positionIndex++] = reflectedPosition.x;
+             positions[positionIndex++] = reflectedPosition.y;
+             positions[positionIndex++] = reflectedPosition.z;
+
+             if (doPerimeter) {
+                 outerRight.push(position.z, position.y, position.x);
+                 if (i !== 0) {
+                     outerLeft.push(reflectedPosition.x, reflectedPosition.y, reflectedPosition.z);
+                 }
+             }
+
+             theta = CesiumMath.PI_OVER_TWO - (i + 1) * deltaTheta;
+         }
+
+         // Set numPts if theta reached zero
+         numPts = i;
+
+         // Compute points in the 'southern' half of the ellipse
+         for (i = numPts; i > 0; --i) {
+             theta = CesiumMath.PI_OVER_TWO - (i - 1) * deltaTheta;
+
+             position = pointOnEllipsoid(-theta, rotation, northVec, eastVec, aSqr, ab, bSqr, mag, unitPos, position);
+             reflectedPosition = pointOnEllipsoid( theta + Math.PI, rotation, northVec, eastVec, aSqr, ab, bSqr, mag, unitPos, reflectedPosition);
+
+             positions[positionIndex++] = position.x;
+             positions[positionIndex++] = position.y;
+             positions[positionIndex++] = position.z;
+
+             numInterior = 2 * (i - 1) + 2;
+             for (j = 1; j < numInterior - 1; ++j) {
+                 t = j / (numInterior - 1);
+                 interiorPosition = Cartesian3.lerp(position, reflectedPosition, t, scratchCartesian3);
+                 positions[positionIndex++] = interiorPosition.x;
+                 positions[positionIndex++] = interiorPosition.y;
+                 positions[positionIndex++] = interiorPosition.z;
+             }
+
+             positions[positionIndex++] = reflectedPosition.x;
+             positions[positionIndex++] = reflectedPosition.y;
+             positions[positionIndex++] = reflectedPosition.z;
+
+             if (doPerimeter) {
+                 outerRight.push(position.z, position.y, position.x);
+                 if (i !== 1) {
+                     outerLeft.push(reflectedPosition.x, reflectedPosition.y, reflectedPosition.z);
+                 }
+             }
+         }
+
+         // The original length may have been an over-estimate
+         if (positions.length !== positionIndex) {
+             size = positionIndex / 3;
+             positions.length = positionIndex;
+         }
+
+         var r = {
+                 positions: positions,
+                 numPts: numPts
+         };
+
+         if (doPerimeter) {
+             outerRight.reverse();
+             r.outerPositions = outerRight.concat(outerLeft);
+         }
+
+         return r;
+    }
+
+    function topIndices(numPts) {
+        // The number of triangles in the ellipse on the positive x half-space and for
+        // the column of triangles in the middle is:
+        //
+        // numTriangles = 4 + 8 + 12 + ... = 4 + (4 + 4) + (4 + 4 + 4) + ... = 4 * (1 + 2 + 3 + ...)
+        //              = 4 * ((n * ( n + 1)) / 2)
+        // numColumnTriangles = 2 * 2 * n
+        // total = 2 * numTrangles + numcolumnTriangles
+        //
+        // Substitute (numPts - 1.0) for n above
+        var indices = new Array(2 * numPts * (numPts + 1));
+        var indicesIndex = 0;
+        var prevIndex;
+        var numInterior;
+        var positionIndex;
+        var i;
+        var j;
+        // Indices triangles to the 'left' of the north vector
+        for (i = 1; i < numPts; ++i) {
+            positionIndex = i * (i + 1);
+            prevIndex = (i - 1) * i;
+
+            indices[indicesIndex++] = positionIndex++;
+            indices[indicesIndex++] = prevIndex;
+            indices[indicesIndex++] = positionIndex;
+
+            numInterior = 2 * i;
+            for (j = 0; j < numInterior - 1; ++j) {
+
+                indices[indicesIndex++] = positionIndex;
+                indices[indicesIndex++] = prevIndex++;
+                indices[indicesIndex++] = prevIndex;
+
+                indices[indicesIndex++] = positionIndex++;
+                indices[indicesIndex++] = prevIndex;
+                indices[indicesIndex++] = positionIndex;
+            }
+
+            indices[indicesIndex++] = positionIndex++;
+            indices[indicesIndex++] = prevIndex;
+            indices[indicesIndex++] = positionIndex;
+        }
+
+        // Indices for central column of triangles
+        numInterior = numPts * 2;
+        ++positionIndex;
+        ++prevIndex;
+        for (i = 0; i < numInterior - 1; ++i) {
+            indices[indicesIndex++] = positionIndex;
+            indices[indicesIndex++] = prevIndex++;
+            indices[indicesIndex++] = prevIndex;
+
+            indices[indicesIndex++] = positionIndex++;
+            indices[indicesIndex++] = prevIndex;
+            indices[indicesIndex++] = positionIndex;
+        }
+
+        // Reverse the process creating indices to the 'right' of the north vector
+        ++prevIndex;
+        ++positionIndex;
+        for (i = numPts - 1; i > 0; --i) {
+            indices[indicesIndex++] = prevIndex++;
+            indices[indicesIndex++] = prevIndex;
+            indices[indicesIndex++] = positionIndex;
+
+            numInterior = 2 * i;
+            for (j = 0; j < numInterior - 1; ++j) {
+                indices[indicesIndex++] = positionIndex;
+                indices[indicesIndex++] = prevIndex++;
+                indices[indicesIndex++] = prevIndex;
+
+                indices[indicesIndex++] = positionIndex++;
+                indices[indicesIndex++] = prevIndex;
+                indices[indicesIndex++] = positionIndex;
+            }
+
+            indices[indicesIndex++] = prevIndex++;
+            indices[indicesIndex++] = prevIndex++;
+            indices[indicesIndex++] = positionIndex++;
+        }
+        return indices;
+    }
+
+    var boundingSphereCenter = new Cartesian3();
+    function computeEllipse(options) {
+        var center = options.center;
+        boundingSphereCenter = Cartesian3.multiplyByScalar(options.ellipsoid.geodeticSurfaceNormal(center, boundingSphereCenter), options.height, boundingSphereCenter);
+        boundingSphereCenter = Cartesian3.add(center, boundingSphereCenter, boundingSphereCenter);
+        var boundingSphere = new BoundingSphere(boundingSphereCenter, options.semiMajorAxis);
+        var cep = computeEllipsePositions(options);
+        var positions = cep.positions;
+        var numPts = cep.numPts;
+        var attributes = computeTopBottomAttributes(positions, options, false);
+        var indices = topIndices(numPts);
+        indices = IndexDatatype.createTypedArray(positions.length / 3, indices);
+        return {
+            boundingSphere: boundingSphere,
+            attributes: attributes,
+            indices: indices
+        };
+    }
+
+    function computeWallAttributes(positions, options) {
+        var vertexFormat = options.vertexFormat;
+        var center = options.center;
+        var semiMajorAxis = options.semiMajorAxis;
+        var semiMinorAxis = options.semiMinorAxis;
+        var ellipsoid = options.ellipsoid;
+        var height = options.height;
+        var extrudedHeight = options.extrudedHeight;
+        var size = positions.length/3*2;
+
+        var finalPositions = new Float64Array(size * 3);
+        var textureCoordinates = (vertexFormat.st) ? new Float32Array(size * 2) : undefined;
+        var normals = (vertexFormat.normal) ? new Float32Array(size * 3) : undefined;
+        var tangents = (vertexFormat.tangent) ? new Float32Array(size * 3) : undefined;
+        var binormals = (vertexFormat.binormal) ? new Float32Array(size * 3) : undefined;
+
+        var textureCoordIndex = 0;
+
+        // Raise positions to a height above the ellipsoid and compute the
+        // texture coordinates, normals, tangents, and binormals.
+        var normal = scratchNormal;
+        var tangent = scratchTangent;
+        var binormal = scratchBinormal;
+
+        var projection = new GeographicProjection(ellipsoid);
+        var projectedCenter = projection.project(ellipsoid.cartesianToCartographic(center, scratchCartographic), projectedCenterScratch);
+
+        var length = positions.length;
+        var stOffset = length / 3 * 2;
+        for (var i = 0; i < length; i += 3) {
+            var i1 = i + 1;
+            var i2 = i + 2;
+            var position = Cartesian3.fromArray(positions, i, scratchCartesian1);
+            var extrudedPosition;
+
+            if (vertexFormat.st) {
+                var projectedPoint = projection.project(ellipsoid.cartesianToCartographic(position, scratchCartographic), scratchCartesian3);
+                projectedPoint = Cartesian3.subtract(projectedPoint, projectedCenter, projectedPoint);
+                textureCoordinates[textureCoordIndex + stOffset] = (projectedPoint.x + semiMajorAxis) / (2.0 * semiMajorAxis);
+                textureCoordinates[textureCoordIndex + 1 + stOffset] = (projectedPoint.y + semiMinorAxis) / (2.0 * semiMinorAxis);
+
+                textureCoordinates[textureCoordIndex++] = (projectedPoint.x + semiMajorAxis) / (2.0 * semiMajorAxis);
+                textureCoordinates[textureCoordIndex++] = (projectedPoint.y + semiMinorAxis) / (2.0 * semiMinorAxis);
+            }
+
+            position = ellipsoid.scaleToGeodeticSurface(position, position);
+            extrudedPosition = position.clone(scratchCartesian2);
+            normal = ellipsoid.geodeticSurfaceNormal(position, normal);
+            var scaledNormal = Cartesian3.multiplyByScalar(normal, height, scratchCartesian4);
+            position = Cartesian3.add(position, scaledNormal, position);
+            scaledNormal = Cartesian3.multiplyByScalar(normal, extrudedHeight, scaledNormal);
+            extrudedPosition = Cartesian3.add(extrudedPosition, scaledNormal, extrudedPosition);
+
+            if (vertexFormat.position) {
+                finalPositions[i + length] = extrudedPosition.x;
+                finalPositions[i1 + length] = extrudedPosition.y;
+                finalPositions[i2 + length] = extrudedPosition.z;
+
+                finalPositions[i] = position.x;
+                finalPositions[i1] = position.y;
+                finalPositions[i2] = position.z;
+            }
+
+            if (vertexFormat.normal || vertexFormat.tangent || vertexFormat.binormal) {
+
+                binormal = normal.clone(binormal);
+                var next = Cartesian3.fromArray(positions, (i + 3)%length, scratchCartesian4);
+                next = next.subtract(position, next);
+                var bottom = extrudedPosition.subtract(position, scratchCartesian3);
+
+                normal = bottom.cross(next, normal).normalize(normal);
+
+                if (vertexFormat.normal) {
+                    normals[i] = normal.x;
+                    normals[i1] = normal.y;
+                    normals[i2] = normal.z;
+
+                    normals[i + length] = normal.x;
+                    normals[i1 + length] = normal.y;
+                    normals[i2 + length] = normal.z;
+                }
+
+                if (vertexFormat.tangent) {
+                    tangent = Cartesian3.cross(binormal, normal, tangent).normalize(tangent);
+                    tangents[i] = tangent.x;
+                    tangents[i1] = tangent.y;
+                    tangents[i2] = tangent.z;
+
+                    tangents[i + length] = tangent.x;
+                    tangents[i + 1 + length] = tangent.y;
+                    tangents[i + 2 + length] = tangent.z;
+                }
+
+                if (vertexFormat.binormal) {
+                    binormals[i] = binormal.x;
+                    binormals[i1] = binormal.y;
+                    binormals[i2] = binormal.z;
+
+                    binormals[i + length] = binormal.x;
+                    binormals[i1 + length] = binormal.y;
+                    binormals[i2 + length] = binormal.z;
+                }
+            }
+        }
+
+        var attributes = {};
+
+        if (vertexFormat.position) {
+            attributes.position = new GeometryAttribute({
+                componentDatatype : ComponentDatatype.DOUBLE,
+                componentsPerAttribute : 3,
+                values : finalPositions
+            });
+        }
+
+        if (vertexFormat.st) {
+            attributes.st = new GeometryAttribute({
+                componentDatatype : ComponentDatatype.FLOAT,
+                componentsPerAttribute : 2,
+                values : textureCoordinates
+            });
+        }
+
+        if (vertexFormat.normal) {
+            attributes.normal = new GeometryAttribute({
+                componentDatatype : ComponentDatatype.FLOAT,
+                componentsPerAttribute : 3,
+                values : normals
+            });
+        }
+
+        if (vertexFormat.tangent) {
+            attributes.tangent = new GeometryAttribute({
+                componentDatatype : ComponentDatatype.FLOAT,
+                componentsPerAttribute : 3,
+                values : tangents
+            });
+        }
+
+        if (vertexFormat.binormal) {
+            attributes.binormal = new GeometryAttribute({
+                componentDatatype : ComponentDatatype.FLOAT,
+                componentsPerAttribute : 3,
+                values : binormals
+            });
+        }
+        return attributes;
+    }
+
+    function computeWallIndices(positions) {
+        var UL;
+        var UR;
+        var LL;
+        var LR;
+        var indices = [];
+        var length = positions.length/3;
+        for (var i = 0; i < length - 1; i++) {
+            UL = i;
+            LL = i + length;
+            UR = UL + 1;
+            LR = UR + length;
+            indices.push(UL, LL, UR, UR, LL, LR);
+        }
+
+        UL = length - 1;
+        LL = i + length;
+        UR = 0;
+        LR = UR + length;
+        indices.push(UL, LL, UR, UR, LL, LR);
+
+        return indices;
+    }
+
+    var topBoundingSphere = new BoundingSphere();
+    var bottomBoundingSphere = new BoundingSphere();
+    function computeExtrudedEllipse(options) {
+        var center = options.center;
+        var ellipsoid = options.ellipsoid;
+        var semiMajorAxis = options.semiMajorAxis;
+        var scaledNormal = Cartesian3.multiplyByScalar(ellipsoid.geodeticSurfaceNormal(center, scratchCartesian1), options.height, scratchCartesian1);
+        topBoundingSphere.center = Cartesian3.add(center, scaledNormal);
+        topBoundingSphere.radius = semiMajorAxis;
+
+        scaledNormal = Cartesian3.multiplyByScalar(ellipsoid.geodeticSurfaceNormal(center, scaledNormal), options.extrudedHeight, scaledNormal);
+        bottomBoundingSphere.center = Cartesian3.add(center, scaledNormal);
+        bottomBoundingSphere.radius = semiMajorAxis;
+
+        var cep = computeEllipsePositions(options, true);
+        var positions = cep.positions;
+        var numPts = cep.numPts;
+        var outerPositions = cep.outerPositions;
+        var boundingSphere = BoundingSphere.union(topBoundingSphere, bottomBoundingSphere);
+        var topBottomAttributes = computeTopBottomAttributes(positions, options, true);
+        var indices = topIndices(numPts);
+        var length = indices.length;
+        indices = indices.concat(new Array(indices.length));
+        var posLength = positions.length/3;
+        for (var i = 0; i < length; i+=3) {
+            indices[i + length] = indices[i + 2] + posLength;
+            indices[i + 1 + length] = indices[i + 1] + posLength;
+            indices[i + 2 + length] = indices[i] + posLength;
+        }
+
+        var topBottomIndices = IndexDatatype.createTypedArray(posLength * 2 / 3, indices);
+
+        var topBottomGeo = new Geometry({
+            attributes: topBottomAttributes,
+            indices: topBottomIndices,
+            primitiveType: PrimitiveType.TRIANGLES
+        });
+
+        var wallAttributes = computeWallAttributes(outerPositions, options);
+        indices = computeWallIndices(outerPositions);
+        var wallIndices = IndexDatatype.createTypedArray(outerPositions.length * 2 / 3, indices);
+
+        var wallGeo = new Geometry({
+            attributes: wallAttributes,
+            indices: wallIndices,
+            primitiveType: PrimitiveType.TRIANGLES
+        });
+
+        var geo = GeometryPipeline.combine([
+                new GeometryInstance({
+                    geometry: topBottomGeo
+                }),
+                new GeometryInstance({
+                    geometry: wallGeo
+                })]);
+        return {
+            boundingSphere: boundingSphere,
+            attributes: geo.attributes,
+            indices: geo.indices
+        };
+    }
 
     /**
-     * A {@link Geometry} that represents vertices and indices for an ellipse on the ellipsoid.
+     * Computes vertices and indices for an ellipse on the ellipsoid.
      *
      * @alias EllipseGeometry
      * @constructor
@@ -116,6 +740,7 @@
      * @param {Number} options.semiMinorAxis The length of the ellipse's semi-minor axis in meters.
      * @param {Ellipsoid} [options.ellipsoid=Ellipsoid.WGS84] The ellipsoid the ellipse will be on.
      * @param {Number} [options.height=0.0] The height above the ellipsoid.
+     * @param {Number} [options.extrudedHeight=0.0] The height of the extrusion.
      * @param {Number} [options.rotation=0.0] The angle from north (clockwise) in radians. The default is zero.
      * @param {Number} [options.granularity=0.02] The angular distance between points on the ellipse in radians.
      * @param {VertexFormat} [options.vertexFormat=VertexFormat.DEFAULT] The vertex attributes to be computed.
@@ -140,833 +765,8 @@
      */
     var EllipseGeometry = function(options) {
         options = defaultValue(options, defaultValue.EMPTY_OBJECT);
->>>>>>> 164288fa
-        var center = options.center;
-        var semiMajorAxis = options.semiMajorAxis;
-        var semiMinorAxis = options.semiMinorAxis;
-        var ellipsoid = options.ellipsoid;
-        var height = options.height;
-        var extrudedHeight = options.extrudedHeight;
-        var size = (extrude) ? positions.length/3*2 : positions.length/3;
-
-<<<<<<< HEAD
-        var finalPositions = new Float64Array(size * 3);
-=======
-        var ellipsoid = defaultValue(options.ellipsoid, Ellipsoid.WGS84);
-        var rotation = defaultValue(options.rotation, 0.0);
-        var height = defaultValue(options.height, 0.0);
-        var granularity = defaultValue(options.granularity, 0.02);
-
-        if (typeof center === 'undefined') {
-            throw new DeveloperError('center is required.');
-        }
-
-        if (typeof semiMajorAxis === 'undefined') {
-            throw new DeveloperError('semiMajorAxis is required.');
-        }
-
-        if (typeof semiMinorAxis === 'undefined') {
-            throw new DeveloperError('semiMinorAxis is required.');
-        }
-
-        if (semiMajorAxis <= 0.0 || semiMinorAxis <= 0.0) {
-            throw new DeveloperError('Semi-major and semi-minor axes must be greater than zero.');
-        }
-
-        if (granularity <= 0.0) {
-            throw new DeveloperError('granularity must be greater than zero.');
-        }
-
-        if (semiMajorAxis < semiMinorAxis) {
-           throw new DeveloperError('semiMajorAxis must be larger than the semiMajorAxis.');
-        }
-
-        var vertexFormat = defaultValue(options.vertexFormat, VertexFormat.DEFAULT);
-
-        var MAX_ANOMALY_LIMIT = 2.31;
-
-        var aSqr = semiMinorAxis * semiMinorAxis;
-        var bSqr = semiMajorAxis * semiMajorAxis;
-        var ab = semiMajorAxis * semiMinorAxis;
-
-        var mag = center.magnitude();
-
-        var unitPos = Cartesian3.normalize(center, unitPosScratch);
-        var eastVec = Cartesian3.cross(Cartesian3.UNIT_Z, center, eastVecScratch);
-        Cartesian3.normalize(eastVec, eastVec);
-        var northVec = Cartesian3.cross(unitPos, eastVec, northVecScratch);
-
-        // The number of points in the first quadrant
-        var numPts = 1 + Math.ceil(CesiumMath.PI_OVER_TWO / granularity);
-        var deltaTheta = MAX_ANOMALY_LIMIT / (numPts - 1);
-
-        // If the number of points were three, the ellipse
-        // would be tessellated like below:
-        //
-        //         *---*
-        //       / | \ | \
-        //     *---*---*---*
-        //   / | \ | \ | \ | \
-        // *---*---*---*---*---*
-        // | \ | \ | \ | \ | \ |
-        // *---*---*---*---*---*
-        //   \ | \ | \ | \ | /
-        //     *---*---*---*
-        //       \ | \ | /
-        //         *---*
-        // Notice each vertical column contains an even number of positions.
-        // The sum of the first n even numbers is n * (n + 1). Double it for the number of points
-        // for the whole ellipse. Note: this is just an estimate and may actually be less depending
-        // on the number of iterations before the angle reaches pi/2.
-        var size = 2 * numPts * (numPts + 1);
-        var positions = new Array(size * 3);
-        var positionIndex = 0;
-        var position = scratchCartesian1;
-        var reflectedPosition = scratchCartesian2;
-
-        var i;
-        var j;
-        var numInterior;
-        var t;
-        var interiorPosition;
-
-        // Compute points in the 'northern' half of the ellipse
-        var theta = CesiumMath.PI_OVER_TWO;
-        for (i = 0; i < numPts && theta > 0; ++i) {
-            pointOnEllipsoid(theta, rotation, northVec, eastVec, aSqr, ab, bSqr, mag, unitPos, position);
-            pointOnEllipsoid(Math.PI - theta, rotation, northVec, eastVec, aSqr, ab, bSqr, mag, unitPos, reflectedPosition);
-
-            positions[positionIndex++] = position.x;
-            positions[positionIndex++] = position.y;
-            positions[positionIndex++] = position.z;
-
-            numInterior = 2 * i + 2;
-            for (j = 1; j < numInterior - 1; ++j) {
-                t = j / (numInterior - 1);
-                interiorPosition = Cartesian3.lerp(position, reflectedPosition, t, scratchCartesian3);
-                positions[positionIndex++] = interiorPosition.x;
-                positions[positionIndex++] = interiorPosition.y;
-                positions[positionIndex++] = interiorPosition.z;
-            }
-
-            positions[positionIndex++] = reflectedPosition.x;
-            positions[positionIndex++] = reflectedPosition.y;
-            positions[positionIndex++] = reflectedPosition.z;
-
-            theta = CesiumMath.PI_OVER_TWO - (i + 1) * deltaTheta;
-        }
-
-        // Set numPts if theta reached zero
-        numPts = i;
-
-        // Compute points in the 'northern' half of the ellipse
-        for (i = numPts; i > 0; --i) {
-            theta = CesiumMath.PI_OVER_TWO - (i - 1) * deltaTheta;
-
-            pointOnEllipsoid(-theta, rotation, northVec, eastVec, aSqr, ab, bSqr, mag, unitPos, position);
-            pointOnEllipsoid( theta + Math.PI, rotation, northVec, eastVec, aSqr, ab, bSqr, mag, unitPos, reflectedPosition);
-
-            positions[positionIndex++] = position.x;
-            positions[positionIndex++] = position.y;
-            positions[positionIndex++] = position.z;
-
-            numInterior = 2 * (i - 1) + 2;
-            for (j = 1; j < numInterior - 1; ++j) {
-                t = j / (numInterior - 1);
-                interiorPosition = Cartesian3.lerp(position, reflectedPosition, t, scratchCartesian3);
-                positions[positionIndex++] = interiorPosition.x;
-                positions[positionIndex++] = interiorPosition.y;
-                positions[positionIndex++] = interiorPosition.z;
-            }
-
-            positions[positionIndex++] = reflectedPosition.x;
-            positions[positionIndex++] = reflectedPosition.y;
-            positions[positionIndex++] = reflectedPosition.z;
-        }
-
-        // The original length may have been an over-estimate
-        if (positions.length !== positionIndex) {
-            size = positionIndex / 3;
-            positions.length = positionIndex;
-        }
-
-        positions = new Float64Array(positions);
-
->>>>>>> 164288fa
-        var textureCoordinates = (vertexFormat.st) ? new Float32Array(size * 2) : undefined;
-        var normals = (vertexFormat.normal) ? new Float32Array(size * 3) : undefined;
-        var tangents = (vertexFormat.tangent) ? new Float32Array(size * 3) : undefined;
-        var binormals = (vertexFormat.binormal) ? new Float32Array(size * 3) : undefined;
-
-        var textureCoordIndex = 0;
-
-        // Raise positions to a height above the ellipsoid and compute the
-        // texture coordinates, normals, tangents, and binormals.
-        var normal = scratchNormal;
-        var tangent = scratchTangent;
-        var binormal = scratchBinormal;
-
-        var projection = new GeographicProjection(ellipsoid);
-        var projectedCenter = projection.project(ellipsoid.cartesianToCartographic(center, scratchCartographic), projectedCenterScratch);
-
-        var length = positions.length;
-        var bottomOffset = (extrude) ? length : 0;
-        var stOffset = bottomOffset / 3 * 2;
-        for (var i = 0; i < length; i += 3) {
-            var i1 = i + 1;
-            var i2 = i + 2;
-            var position = Cartesian3.fromArray(positions, i, scratchCartesian1);
-            var extrudedPosition;
-
-            if (vertexFormat.st) {
-<<<<<<< HEAD
-                var relativeToCenter = Cartesian3.subtract(position, center);
-                if (extrude) {
-                    textureCoordinates[textureCoordIndex + stOffset] = (relativeToCenter.x + semiMajorAxis) / (2.0 * semiMajorAxis);
-                    textureCoordinates[textureCoordIndex + 1 + stOffset] = (relativeToCenter.y + semiMinorAxis) / (2.0 * semiMinorAxis);
-                }
-
-=======
-                var projectedPoint = projection.project(ellipsoid.cartesianToCartographic(position, scratchCartographic), scratchCartesian3);
-                var relativeToCenter = Cartesian3.subtract(projectedPoint, projectedCenter, projectedPoint);
->>>>>>> 164288fa
-                textureCoordinates[textureCoordIndex++] = (relativeToCenter.x + semiMajorAxis) / (2.0 * semiMajorAxis);
-                textureCoordinates[textureCoordIndex++] = (relativeToCenter.y + semiMinorAxis) / (2.0 * semiMinorAxis);
-            }
-
-            position = ellipsoid.scaleToGeodeticSurface(position, position);
-            extrudedPosition = position.clone();
-            normal = ellipsoid.geodeticSurfaceNormal(position, normal);
-            scaledNormal = Cartesian3.multiplyByScalar(normal, height, scaledNormal);
-            position = Cartesian3.add(position, scaledNormal, position);
-            if (extrude) {
-                scaledNormal = Cartesian3.multiplyByScalar(normal, extrudedHeight, scaledNormal);
-                extrudedPosition = Cartesian3.add(extrudedPosition, scaledNormal, extrudedPosition);
-            }
-
-            if (vertexFormat.position) {
-                if (extrude) {
-                    finalPositions[i + bottomOffset] = extrudedPosition.x;
-                    finalPositions[i1 + bottomOffset] = extrudedPosition.y;
-                    finalPositions[i2 + bottomOffset] = extrudedPosition.z;
-                }
-
-                finalPositions[i] = position.x;
-                finalPositions[i1] = position.y;
-                finalPositions[i2] = position.z;
-            }
-
-            if (vertexFormat.normal || vertexFormat.tangent || vertexFormat.binormal) {
-                if (vertexFormat.tangent || vertexFormat.binormal) {
-                    tangent = Cartesian3.cross(Cartesian3.UNIT_Z, normal, tangent);
-                }
-                if (vertexFormat.normal) {
-                    normals[i] = normal.x;
-                    normals[i + 1] = normal.y;
-                    normals[i + 2] = normal.z;
-                    if (extrude) {
-                        normals[i + bottomOffset] = -normal.x;
-                        normals[i1 + bottomOffset] = -normal.y;
-                        normals[i2 + bottomOffset] = -normal.z;
-                    }
-                }
-
-                if (vertexFormat.tangent) {
-                    tangents[i] = tangent.x;
-                    tangents[i + 1] = tangent.y;
-                    tangents[i + 2] = tangent.z;
-                    if (extrude) {
-                        tangents[i + bottomOffset] = -tangent.x;
-                        tangents[i1 + bottomOffset] = -tangent.y;
-                        tangents[i2 + bottomOffset] = -tangent.z;
-                    }
-                }
-
-                if (vertexFormat.binormal) {
-                    binormal = Cartesian3.cross(normal, tangent, binormal);
-                    binormals[i] = binormal.x;
-                    binormals[i1] = binormal.y;
-                    binormals[i2] = binormal.z;
-                    if (extrude) {
-                        binormals[i + bottomOffset] = binormal.x;
-                        binormals[i1 + bottomOffset] = binormal.y;
-                        binormals[i2 + bottomOffset] = binormal.z;
-                    }
-                }
-            }
-        }
-
-        var attributes = {};
-
-        if (vertexFormat.position) {
-            attributes.position = new GeometryAttribute({
-                componentDatatype : ComponentDatatype.DOUBLE,
-                componentsPerAttribute : 3,
-                values : finalPositions
-            });
-        }
-
-        if (vertexFormat.st) {
-            attributes.st = new GeometryAttribute({
-                componentDatatype : ComponentDatatype.FLOAT,
-                componentsPerAttribute : 2,
-                values : textureCoordinates
-            });
-        }
-
-        if (vertexFormat.normal) {
-            attributes.normal = new GeometryAttribute({
-                componentDatatype : ComponentDatatype.FLOAT,
-                componentsPerAttribute : 3,
-                values : normals
-            });
-        }
-
-        if (vertexFormat.tangent) {
-            attributes.tangent = new GeometryAttribute({
-                componentDatatype : ComponentDatatype.FLOAT,
-                componentsPerAttribute : 3,
-                values : tangents
-            });
-        }
-
-        if (vertexFormat.binormal) {
-            attributes.binormal = new GeometryAttribute({
-                componentDatatype : ComponentDatatype.FLOAT,
-                componentsPerAttribute : 3,
-                values : binormals
-            });
-        }
-        return attributes;
-    }
-
-    function computeEllipsePositions(options, doPerimeter) {
-        var semiMinorAxis = options.semiMinorAxis;
-        var semiMajorAxis = options.semiMajorAxis;
-        var bearing = options.bearing;
-        var center = options.center;
-        var granularity = options.granularity;
-
-        if (semiMajorAxis < semiMinorAxis) {
-            var temp = semiMajorAxis;
-            semiMajorAxis = semiMinorAxis;
-            semiMinorAxis = temp;
-         }
-
-         var MAX_ANOMALY_LIMIT = 2.31;
-
-         var aSqr = semiMinorAxis * semiMinorAxis;
-         var bSqr = semiMajorAxis * semiMajorAxis;
-         var ab = semiMajorAxis * semiMinorAxis;
-
-         var mag = center.magnitude();
-
-         var unitPos = Cartesian3.normalize(center);
-         var eastVec = Cartesian3.cross(Cartesian3.UNIT_Z, center);
-         Cartesian3.normalize(eastVec, eastVec);
-         var northVec = Cartesian3.cross(unitPos, eastVec);
-
-         // The number of points in the first quadrant
-         var numPts = 1 + Math.ceil(CesiumMath.PI_OVER_TWO / granularity);
-         var deltaTheta = MAX_ANOMALY_LIMIT / (numPts - 1);
-
-         // If the number of points were three, the ellipse
-         // would be tessellated like below:
-         //
-         //         *---*
-         //       / | \ | \
-         //     *---*---*---*
-         //   / | \ | \ | \ | \
-         // *---*---*---*---*---*
-         // | \ | \ | \ | \ | \ |
-         // *---*---*---*---*---*
-         //   \ | \ | \ | \ | /
-         //     *---*---*---*
-         //       \ | \ | /
-         //         *---*
-         // Notice each vertical column contains an even number of positions.
-         // The sum of the first n even numbers is n * (n + 1). Double it for the number of points
-         // for the whole ellipse. Note: this is just an estimate and may actually be less depending
-         // on the number of iterations before the angle reaches pi/2.
-         var size = 2 * numPts * (numPts + 1);
-         var positions = new Array(size * 3);
-         var outerLeft;
-         var outerRight;
-
-         if (doPerimeter) {
-             outerLeft = [];
-             outerRight = [];
-         }
-         var positionIndex = 0;
-
-         var position = scratchCartesian1;
-         var reflectedPosition = scratchCartesian2;
-
-         var i;
-         var j;
-         var theta;
-         var numInterior;
-         var t;
-         var interiorPosition;
-
-         // Compute points in the 'northern' half of the ellipse
-         for (i = 0, theta = CesiumMath.PI_OVER_TWO; i < numPts && theta > 0; ++i, theta -= deltaTheta) {
-             pointOnEllipsoid(theta, bearing, northVec, eastVec, aSqr, ab, bSqr, mag, unitPos, position);
-             pointOnEllipsoid(Math.PI - theta, bearing, northVec, eastVec, aSqr, ab, bSqr, mag, unitPos, reflectedPosition);
-
-             positions[positionIndex++] = position.x;
-             positions[positionIndex++] = position.y;
-             positions[positionIndex++] = position.z;
-
-             numInterior = 2 * i + 2;
-             for (j = 1; j < numInterior - 1; ++j) {
-                 t = j / (numInterior - 1);
-                 interiorPosition = Cartesian3.lerp(position, reflectedPosition, t, scratchCartesian3);
-                 positions[positionIndex++] = interiorPosition.x;
-                 positions[positionIndex++] = interiorPosition.y;
-                 positions[positionIndex++] = interiorPosition.z;
-             }
-
-             positions[positionIndex++] = reflectedPosition.x;
-             positions[positionIndex++] = reflectedPosition.y;
-             positions[positionIndex++] = reflectedPosition.z;
-
-             if (doPerimeter) {
-                 outerRight.push(position.z, position.y, position.x);
-                 if (i !== 0) {
-                     outerLeft.push(reflectedPosition.x, reflectedPosition.y, reflectedPosition.z);
-                 }
-             }
-         }
-
-
-
-         // Set numPts if theta reached zero
-         numPts = i;
-
-         // Compute points in the 'southern' half of the ellipse
-         for (i = numPts; i > 0; --i) {
-             theta = CesiumMath.PI_OVER_TWO - (i - 1) * deltaTheta;
-
-             pointOnEllipsoid(-theta, bearing, northVec, eastVec, aSqr, ab, bSqr, mag, unitPos, position);
-             pointOnEllipsoid( theta + Math.PI, bearing, northVec, eastVec, aSqr, ab, bSqr, mag, unitPos, reflectedPosition);
-
-             positions[positionIndex++] = position.x;
-             positions[positionIndex++] = position.y;
-             positions[positionIndex++] = position.z;
-
-             numInterior = 2 * (i - 1) + 2;
-             for (j = 1; j < numInterior - 1; ++j) {
-                 t = j / (numInterior - 1);
-                 interiorPosition = Cartesian3.lerp(position, reflectedPosition, t, scratchCartesian3);
-                 positions[positionIndex++] = interiorPosition.x;
-                 positions[positionIndex++] = interiorPosition.y;
-                 positions[positionIndex++] = interiorPosition.z;
-             }
-
-             positions[positionIndex++] = reflectedPosition.x;
-             positions[positionIndex++] = reflectedPosition.y;
-             positions[positionIndex++] = reflectedPosition.z;
-
-             if (doPerimeter) {
-                 outerRight.push(position.z, position.y, position.x);
-                 if (i !== 1) {
-                     outerLeft.push(reflectedPosition.x, reflectedPosition.y, reflectedPosition.z);
-                 }
-             }
-         }
-
-         // The original length may have been an over-estimate
-         if (positions.length !== positionIndex) {
-             size = positionIndex / 3;
-             positions.length = positionIndex;
-         }
-
-         var r = {
-                 positions: positions,
-                 numPts: numPts
-         };
-
-         if (doPerimeter) {
-             outerRight.reverse();
-             r.outerPositions = outerRight.concat(outerLeft);
-         }
-
-         return r;
-    }
-
-    function topIndices(numPts) {
-        // The number of triangles in the ellipse on the positive x half-space and for
-        // the column of triangles in the middle is:
-        //
-        // numTriangles = 4 + 8 + 12 + ... = 4 + (4 + 4) + (4 + 4 + 4) + ... = 4 * (1 + 2 + 3 + ...)
-        //              = 4 * ((n * ( n + 1)) / 2)
-        // numColumnTriangles = 2 * 2 * n
-        // total = 2 * numTrangles + numcolumnTriangles
-        //
-        // Substitute (numPts - 1.0) for n above
-        var indicesSize = 2 * numPts * (numPts + 1);
-        var indices = new Array(indicesSize);
-        var indicesIndex = 0;
-        var prevIndex;
-        var numInterior;
-        var positionIndex;
-        var i;
-        var j;
-        // Indices triangles to the 'left' of the north vector
-        for (i = 1; i < numPts; ++i) {
-            positionIndex = i * (i + 1);
-            prevIndex = (i - 1) * i;
-
-            indices[indicesIndex++] = positionIndex++;
-            indices[indicesIndex++] = prevIndex;
-            indices[indicesIndex++] = positionIndex;
-
-            numInterior = 2 * i;
-            for (j = 0; j < numInterior - 1; ++j) {
-
-                indices[indicesIndex++] = positionIndex;
-                indices[indicesIndex++] = prevIndex++;
-                indices[indicesIndex++] = prevIndex;
-
-                indices[indicesIndex++] = positionIndex++;
-                indices[indicesIndex++] = prevIndex;
-                indices[indicesIndex++] = positionIndex;
-            }
-
-            indices[indicesIndex++] = positionIndex++;
-            indices[indicesIndex++] = prevIndex;
-            indices[indicesIndex++] = positionIndex;
-        }
-
-        // Indices for central column of triangles
-        numInterior = numPts * 2;
-        ++positionIndex;
-        ++prevIndex;
-        for (i = 0; i < numInterior - 1; ++i) {
-            indices[indicesIndex++] = positionIndex;
-            indices[indicesIndex++] = prevIndex++;
-            indices[indicesIndex++] = prevIndex;
-
-            indices[indicesIndex++] = positionIndex++;
-            indices[indicesIndex++] = prevIndex;
-            indices[indicesIndex++] = positionIndex;
-        }
-
-        // Reverse the process creating indices to the 'right' of the north vector
-        ++prevIndex;
-        ++positionIndex;
-        for (i = numPts - 1; i > 0; --i) {
-            indices[indicesIndex++] = prevIndex++;
-            indices[indicesIndex++] = prevIndex;
-            indices[indicesIndex++] = positionIndex;
-
-            numInterior = 2 * i;
-            for (j = 0; j < numInterior - 1; ++j) {
-                indices[indicesIndex++] = positionIndex;
-                indices[indicesIndex++] = prevIndex++;
-                indices[indicesIndex++] = prevIndex;
-
-                indices[indicesIndex++] = positionIndex++;
-                indices[indicesIndex++] = prevIndex;
-                indices[indicesIndex++] = positionIndex;
-            }
-
-            indices[indicesIndex++] = prevIndex++;
-            indices[indicesIndex++] = prevIndex++;
-            indices[indicesIndex++] = positionIndex++;
-        }
-        return indices;
-    }
-
-    var scaledNormal = new Cartesian3();
-    var bsCenter = new Cartesian3();
-    function computeEllipse(options) {
-        var center = options.center;
-        scaledNormal = Cartesian3.multiplyByScalar(options.ellipsoid.geodeticSurfaceNormal(center, scaledNormal), options.height, scaledNormal);
-        bsCenter = Cartesian3.add(center, scaledNormal, bsCenter);
-        var boundingSphere = new BoundingSphere(bsCenter, options.semiMajorAxis);
-        var cep = computeEllipsePositions(options);
-        var positions = cep.positions;
-        var numPts = cep.numPts;
-        var attributes = computeTopBottomAttributes(positions, options, false);
-        var indices = topIndices(numPts);
-        indices = IndexDatatype.createTypedArray(positions.length / 3, indices);
-        return {
-            boundingSphere: boundingSphere,
-            attributes: attributes,
-            indices: indices
-        };
-    }
-
-    function computeWallAttributes(positions, options) {
-        var vertexFormat = options.vertexFormat;
-        var center = options.center;
-        var semiMajorAxis = options.semiMajorAxis;
-        var semiMinorAxis = options.semiMinorAxis;
-        var ellipsoid = options.ellipsoid;
-        var height = options.height;
-        var extrudedHeight = options.extrudedHeight;
-        var size = positions.length/3*2;
-
-        var finalPositions = new Float64Array(size * 3);
-        var textureCoordinates = (vertexFormat.st) ? new Float32Array(size * 2) : undefined;
-        var normals = (vertexFormat.normal) ? new Float32Array(size * 3) : undefined;
-        var tangents = (vertexFormat.tangent) ? new Float32Array(size * 3) : undefined;
-        var binormals = (vertexFormat.binormal) ? new Float32Array(size * 3) : undefined;
-
-        var textureCoordIndex = 0;
-
-        // Raise positions to a height above the ellipsoid and compute the
-        // texture coordinates, normals, tangents, and binormals.
-        var normal = scratchNormal;
-        var tangent = scratchTangent;
-        var binormal = scratchBinormal;
-
-        var length = positions.length;
-        var stOffset = length / 3 * 2;
-        for (var i = 0; i < length; i += 3) {
-            var i1 = i + 1;
-            var i2 = i + 2;
-            var position = Cartesian3.fromArray(positions, i, scratchCartesian1);
-            var extrudedPosition;
-
-            if (vertexFormat.st) {
-                var relativeToCenter = Cartesian3.subtract(position, center);
-                textureCoordinates[textureCoordIndex + stOffset] = (relativeToCenter.x + semiMajorAxis) / (2.0 * semiMajorAxis);
-                textureCoordinates[textureCoordIndex + 1 + stOffset] = (relativeToCenter.y + semiMinorAxis) / (2.0 * semiMinorAxis);
-
-                textureCoordinates[textureCoordIndex++] = (relativeToCenter.x + semiMajorAxis) / (2.0 * semiMajorAxis);
-                textureCoordinates[textureCoordIndex++] = (relativeToCenter.y + semiMinorAxis) / (2.0 * semiMinorAxis);
-            }
-
-            position = ellipsoid.scaleToGeodeticSurface(position, position);
-            extrudedPosition = position.clone();
-            normal = ellipsoid.geodeticSurfaceNormal(position, normal);
-            scaledNormal = Cartesian3.multiplyByScalar(normal, height, scaledNormal);
-            position = Cartesian3.add(position, scaledNormal, position);
-            scaledNormal = Cartesian3.multiplyByScalar(normal, extrudedHeight, scaledNormal);
-            extrudedPosition = Cartesian3.add(extrudedPosition, scaledNormal, extrudedPosition);
-
-            if (vertexFormat.position) {
-                finalPositions[i + length] = extrudedPosition.x;
-                finalPositions[i1 + length] = extrudedPosition.y;
-                finalPositions[i2 + length] = extrudedPosition.z;
-
-                finalPositions[i] = position.x;
-                finalPositions[i1] = position.y;
-                finalPositions[i2] = position.z;
-            }
-
-            if (vertexFormat.normal || vertexFormat.tangent || vertexFormat.binormal) {
-
-                binormal = normal.clone(binormal);
-                var next = Cartesian3.fromArray(positions, (i + 3)%length, scratchCartesian2);
-                next = next.subtract(position, next);
-                var bottom = extrudedPosition.subtract(position, scratchCartesian3);
-
-                normal = bottom.cross(next, normal).normalize(normal);
-
-                if (vertexFormat.normal) {
-                    normals[i] = normal.x;
-                    normals[i1] = normal.y;
-                    normals[i2] = normal.z;
-
-                    normals[i + length] = normal.x;
-                    normals[i1 + length] = normal.y;
-                    normals[i2 + length] = normal.z;
-                }
-
-                if (vertexFormat.tangent) {
-                    tangent = Cartesian3.cross(binormal, normal, tangent).normalize(tangent);
-                    tangents[i] = tangent.x;
-                    tangents[i1] = tangent.y;
-                    tangents[i2] = tangent.z;
-
-                    tangents[i + length] = tangent.x;
-                    tangents[i + 1 + length] = tangent.y;
-                    tangents[i + 2 + length] = tangent.z;
-                }
-
-                if (vertexFormat.binormal) {
-                    binormals[i] = binormal.x;
-                    binormals[i1] = binormal.y;
-                    binormals[i2] = binormal.z;
-
-                    binormals[i + length] = binormal.x;
-                    binormals[i1 + length] = binormal.y;
-                    binormals[i2 + length] = binormal.z;
-                }
-            }
-        }
-
-        var attributes = {};
-
-        if (vertexFormat.position) {
-            attributes.position = new GeometryAttribute({
-                componentDatatype : ComponentDatatype.DOUBLE,
-                componentsPerAttribute : 3,
-                values : finalPositions
-            });
-        }
-
-        if (vertexFormat.st) {
-            attributes.st = new GeometryAttribute({
-                componentDatatype : ComponentDatatype.FLOAT,
-                componentsPerAttribute : 2,
-                values : textureCoordinates
-            });
-        }
-
-        if (vertexFormat.normal) {
-            attributes.normal = new GeometryAttribute({
-                componentDatatype : ComponentDatatype.FLOAT,
-                componentsPerAttribute : 3,
-                values : normals
-            });
-        }
-
-        if (vertexFormat.tangent) {
-            attributes.tangent = new GeometryAttribute({
-                componentDatatype : ComponentDatatype.FLOAT,
-                componentsPerAttribute : 3,
-                values : tangents
-            });
-        }
-
-        if (vertexFormat.binormal) {
-            attributes.binormal = new GeometryAttribute({
-                componentDatatype : ComponentDatatype.FLOAT,
-                componentsPerAttribute : 3,
-                values : binormals
-            });
-        }
-        return attributes;
-    }
-
-    function computeWallIndices(positions) {
-        var UL;
-        var UR;
-        var LL;
-        var LR;
-        var indices = [];
-        var length = positions.length/3;
-        for (var i = 0; i < length - 1; i++) {
-            UL = i;
-            LL = i + length;
-            UR = UL + 1;
-            LR = UR + length;
-            indices.push(UL, LL, UR, UR, LL, LR);
-        }
-
-        UL = length - 1;
-        LL = i + length;
-        UR = 0;
-        LR = UR + length;
-        indices.push(UL, LL, UR, UR, LL, LR);
-
-        return indices;
-    }
-
-    var topBoundingSphere = new BoundingSphere();
-    var bottomBoundingSphere = new BoundingSphere();
-    function computeExtrudedEllipse(options) {
-        var center = options.center;
-        var ellipsoid = options.ellipsoid;
-        var semiMajorAxis = options.semiMajorAxis;
-        scaledNormal = Cartesian3.multiplyByScalar(ellipsoid.geodeticSurfaceNormal(center, scaledNormal), options.height, scaledNormal);
-        bsCenter = Cartesian3.add(center, scaledNormal, bsCenter);
-        topBoundingSphere.center = bsCenter.clone();
-        topBoundingSphere.radius = semiMajorAxis;
-
-        scaledNormal = Cartesian3.multiplyByScalar(ellipsoid.geodeticSurfaceNormal(center, scaledNormal), options.extrudedHeight, scaledNormal);
-        bsCenter = Cartesian3.add(center, scaledNormal, bsCenter);
-        bottomBoundingSphere.center = bsCenter.clone();
-        bottomBoundingSphere.radius = semiMajorAxis;
-
-        var cep = computeEllipsePositions(options, true);
-        var positions = cep.positions;
-        var numPts = cep.numPts;
-        var outerPositions = cep.outerPositions;
-        var boundingSphere = BoundingSphere.union(topBoundingSphere, bottomBoundingSphere);
-        var topBottomAttributes = computeTopBottomAttributes(positions, options, true);
-        var indices = topIndices(numPts);
-        var length = indices.length;
-        indices = indices.concat(new Array(indices.length));
-        var posLength = positions.length/3;
-        for (var i = 0; i < length; i+=3) {
-            indices[i + length] = indices[i + 2] + posLength;
-            indices[i + 1 + length] = indices[i + 1] + posLength;
-            indices[i + 2 + length] = indices[i] + posLength;
-        }
-
-        var topBottomIndices = IndexDatatype.createTypedArray(posLength * 2 / 3, indices);
-
-        var topBottomGeo = new Geometry({
-            attributes: topBottomAttributes,
-            indices: topBottomIndices
-        });
-
-        var wallAttributes = computeWallAttributes(outerPositions, options);
-        indices = computeWallIndices(outerPositions);
-        var wallIndices = IndexDatatype.createTypedArray(outerPositions.length * 2 / 3, indices);
-
-        var wallGeo = new Geometry({
-            attributes: wallAttributes,
-            indices: wallIndices
-        });
-
-        var geo = GeometryPipeline.combine([
-                new GeometryInstance({
-                    geometry: topBottomGeo
-                }),
-                new GeometryInstance({
-                    geometry: wallGeo
-                })]);
-        return {
-            boundingSphere: boundingSphere,
-            attributes: geo.attributes,
-            indices: geo.indices
-        };
-    }
-
-    /**
-     * Computes vertices and indices for an ellipse on the ellipsoid.
-     *
-     * @alias EllipseGeometry
-     * @constructor
-     *
-     * @param {Cartesian3} options.center The ellipse's center point in the fixed frame.
-     * @param {Number} options.semiMajorAxis The length of the ellipse's semi-major axis in meters.
-     * @param {Number} options.semiMinorAxis The length of the ellipse's semi-minor axis in meters.
-     * @param {Ellipsoid} [options.ellipsoid=Ellipsoid.WGS84] The ellipsoid the ellipse will be on.
-     * @param {Number} [options.height=0.0] The height above the ellipsoid.
-     * @param {Number} [options.extrudedHeight=0.0] The height of the extrusion.
-     * @param {Number} [options.bearing=0.0] The angle from north (clockwise) in radians. The default is zero.
-     * @param {Number} [options.granularity=0.02] The angular distance between points on the ellipse in radians.
-     * @param {VertexFormat} [options.vertexFormat=VertexFormat.DEFAULT] The vertex attributes to be computed.
-     *
-     * @exception {DeveloperError} center is required.
-     * @exception {DeveloperError} semiMajorAxis is required.
-     * @exception {DeveloperError} semiMinorAxis is required.
-     * @exception {DeveloperError} semiMajorAxis and semiMinorAxis must be greater than zero.
-     * @exception {DeveloperError} granularity must be greater than zero.
-     *
-     * @example
-     * // Create an ellipse.
-     * var ellipsoid = Ellipsoid.WGS84;
-     * var ellipse = new EllipseGeometry({
-     *   ellipsoid : ellipsoid,
-     *   center : ellipsoid.cartographicToCartesian(Cartographic.fromDegrees(-75.59777, 40.03883)),
-     *   semiMajorAxis : 500000.0,
-     *   semiMinorAxis : 300000.0,
-     *   bearing : CesiumMath.toRadians(60.0)
-     * });
-     */
-    var EllipseGeometry = function(options) {
-        options = defaultValue(options, defaultValue.EMPTY_OBJECT);
         options.ellipsoid = defaultValue(options.ellipsoid, Ellipsoid.WGS84);
-        options.bearing = defaultValue(options.bearing, 0.0);
+        options.rotation = defaultValue(options.rotation, 0.0);
         options.height = defaultValue(options.height, 0.0);
         options.extrudedHeight = defaultValue(options.extrudedHeight, options.height);
         options.granularity = defaultValue(options.granularity, 0.02);
