--- conflicted
+++ resolved
@@ -7,15 +7,9 @@
         './IntersectionTests',
         './Cartesian2',
         './Cartesian3',
-<<<<<<< HEAD
         './Ellipsoid',
         './Ray',
         './Plane'
-=======
-        './Ray',
-        './Plane',
-        './Ellipsoid'
->>>>>>> 2046355f
     ], function(
         defaultValue,
         DeveloperError,
@@ -24,15 +18,9 @@
         IntersectionTests,
         Cartesian2,
         Cartesian3,
-<<<<<<< HEAD
         Ellipsoid,
         Ray,
         Plane) {
-=======
-        Ray,
-        Plane,
-        Ellipsoid) {
->>>>>>> 2046355f
     "use strict";
 
     /**
@@ -121,10 +109,7 @@
         ray.origin = cartesian;
         Cartesian3.normalize(cartesian, ray.direction);
 
-<<<<<<< HEAD
-=======
 // TODO: Don't allocate plane here
->>>>>>> 2046355f
         var intersectionPoint = IntersectionTests.rayPlane(ray, new Plane(this._normal, this._distance), projectPointOntoPlaneCartesian3);
 
         if (typeof intersectionPoint !== 'undefined') {
