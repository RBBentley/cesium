/*global define*/
define([
        './defaultValue',
        './BoundingRectangle',
        './BoundingSphere',
        './Cartesian2',
        './Cartesian3',
        './Cartesian4',
        './ComponentDatatype',
        './DeveloperError',
        './Ellipsoid',
        './EllipsoidTangentPlane',
        './GeometryAttribute',
        './GeometryInstance',
        './GeometryPipeline',
        './Intersect',
        './Math',
        './Matrix3',
        './PolygonPipeline',
        './Quaternion',
        './Queue',
        './VertexFormat',
        './WindingOrder',
        './PrimitiveType'
    ], function(
        defaultValue,
        BoundingRectangle,
        BoundingSphere,
        Cartesian2,
        Cartesian3,
        Cartesian4,
        ComponentDatatype,
        DeveloperError,
        Ellipsoid,
        EllipsoidTangentPlane,
        GeometryAttribute,
        GeometryInstance,
        GeometryPipeline,
        Intersect,
        CesiumMath,
        Matrix3,
        PolygonPipeline,
        Quaternion,
        Queue,
        VertexFormat,
        WindingOrder,
        PrimitiveType) {
    "use strict";

    var scratchBoundingRectangle = new BoundingRectangle();
    var scratchPosition = new Cartesian3();
    var scratchNormal = new Cartesian3();
    var scratchTangent = new Cartesian3();
    var scratchBinormal = new Cartesian3();
    var p1 = new Cartesian3();
    var p2 = new Cartesian3();

    var appendTextureCoordinatesOrigin = new Cartesian2();
    var appendTextureCoordinatesCartesian2 = new Cartesian2();
    var appendTextureCoordinatesCartesian3 = new Cartesian3();
    var appendTextureCoordinatesQuaternion = new Quaternion();
    var appendTextureCoordinatesMatrix3 = new Matrix3();

    function computeWallAttributes(vertexFormat, geometry, outerPositions, ellipsoid, stRotation) {
        if (vertexFormat.st || vertexFormat.normal || vertexFormat.tangent || vertexFormat.binormal) {
            // PERFORMANCE_IDEA: Compute before subdivision, then just interpolate during subdivision.
            // PERFORMANCE_IDEA: Compute with createGeometryFromPositions() for fast path when there's no holes.
            var cleanedPositions = PolygonPipeline.removeDuplicates(outerPositions);
            var tangentPlane = EllipsoidTangentPlane.fromPoints(cleanedPositions, ellipsoid);
            var boundingRectangle = computeBoundingRectangle(tangentPlane, outerPositions, stRotation, scratchBoundingRectangle);

            var origin = appendTextureCoordinatesOrigin;
            origin.x = boundingRectangle.x;
            origin.y = boundingRectangle.y;

            var flatPositions = geometry.attributes.position.values;
            var length = flatPositions.length;

            var textureCoordinates = vertexFormat.st ? new Array(2 * (length / 3)) : undefined;
            var normals = vertexFormat.normal ? new Array(length) : undefined;
            var tangents = vertexFormat.tangent ? new Array(length) : undefined;
            var binormals = vertexFormat.binormal ? new Array(length) : undefined;

            var textureCoordIndex = 0;
            var normalIndex = 0;
            var tangentIndex = 0;
            var binormalIndex = 0;

            var normal = scratchNormal;
            var tangent = scratchTangent;
            var binormal = scratchBinormal;
            var recomputeNormal = true;

            var rotation = Quaternion.fromAxisAngle(tangentPlane._plane.normal, stRotation, appendTextureCoordinatesQuaternion);
            var textureMatrix = Matrix3.fromQuaternion(rotation, appendTextureCoordinatesMatrix3);

            length /= 2;
            var stOffset = length * 2 / 3;
            for (var i = 0; i < length; i += 3) {
                var position = Cartesian3.fromArray(flatPositions, i, appendTextureCoordinatesCartesian3);
                if (vertexFormat.st) {
                    var p = Matrix3.multiplyByVector(textureMatrix, position, scratchPosition);
                    var st = tangentPlane.projectPointOntoPlane(p, appendTextureCoordinatesCartesian2);
                    Cartesian2.subtract(st, origin, st);

                    textureCoordinates[textureCoordIndex + stOffset] = st.x / boundingRectangle.width;
                    textureCoordinates[textureCoordIndex + stOffset + 1] = st.y / boundingRectangle.height;

                    textureCoordinates[textureCoordIndex++] = st.x / boundingRectangle.width;
                    textureCoordinates[textureCoordIndex++] = st.y / boundingRectangle.height;
                }

                if (vertexFormat.normal || vertexFormat.tangent || vertexFormat.binormal) {

                    p1 = Cartesian3.fromArray(flatPositions, i + 3, p1);
                    if (recomputeNormal) {
                        p2 = Cartesian3.fromArray(flatPositions, i + length, p2);
                        p1.subtract(position, p1);
                        p2.subtract(position, p2);
                        normal = Cartesian3.cross(p1, p2, normal);
                        recomputeNormal = false;
                        if (vertexFormat.tangent || vertexFormat.binormal) {
                            Cartesian3.cross(Cartesian3.UNIT_Z, normal, tangent);
                            Matrix3.multiplyByVector(textureMatrix, tangent, tangent);
                            Cartesian3.normalize(tangent, tangent);
                        }
                        if (vertexFormat.binormal) {
                            binormal = Cartesian3.cross(tangent, normal, binormal);
                            Cartesian3.normalize(binormal, binormal);
                        }
                    }

                    if (p1.equalsEpsilon(position, CesiumMath.EPSILON10)) { // if we've reached a corner
                        recomputeNormal = true;
                    }

                    if (vertexFormat.normal) {
                        normals[normalIndex + length] = normal.x;
                        normals[normalIndex + length + 1] = normal.y;
                        normals[normalIndex + length + 2] = normal.z;

                        normals[normalIndex++] = normal.x;
                        normals[normalIndex++] = normal.y;
                        normals[normalIndex++] = normal.z;
                    }

                    if (vertexFormat.tangent) {
                        tangents[tangentIndex + length] = tangent.x;
                        tangents[tangentIndex + length + 1] = tangent.y;
                        tangents[tangentIndex + length + 2] = tangent.z;

                        tangents[tangentIndex++] = tangent.x;
                        tangents[tangentIndex++] = tangent.y;
                        tangents[tangentIndex++] = tangent.z;
                    }

                    if (vertexFormat.binormal) {
                        binormals[binormalIndex + length] = binormal.x;
                        binormals[binormalIndex + length + 1] = binormal.y;
                        binormals[binormalIndex + length + 2] = binormal.z;


                        binormals[binormalIndex++] = binormal.x;
                        binormals[binormalIndex++] = binormal.y;
                        binormals[binormalIndex++] = binormal.z;
                    }
                }
            }

            if (vertexFormat.st) {
                geometry.attributes.st = new GeometryAttribute({
                    componentDatatype : ComponentDatatype.FLOAT,
                    componentsPerAttribute : 2,
                    values : textureCoordinates
                });
            }

            if (vertexFormat.normal) {
                geometry.attributes.normal = new GeometryAttribute({
                    componentDatatype : ComponentDatatype.FLOAT,
                    componentsPerAttribute : 3,
                    values : normals
                });
            }

            if (vertexFormat.tangent) {
                geometry.attributes.tangent = new GeometryAttribute({
                    componentDatatype : ComponentDatatype.FLOAT,
                    componentsPerAttribute : 3,
                    values : tangents
                });
            }

            if (vertexFormat.binormal) {
                geometry.attributes.binormal = new GeometryAttribute({
                    componentDatatype : ComponentDatatype.FLOAT,
                    componentsPerAttribute : 3,
                    values : binormals
                });
            }
        }
        return geometry;
    }

    function computeTopBottomAttributes(vertexFormat, geometry, outerPositions, ellipsoid, stRotation, top, bottom) {
        if (vertexFormat.st || vertexFormat.normal || vertexFormat.tangent || vertexFormat.binormal) {
            // PERFORMANCE_IDEA: Compute before subdivision, then just interpolate during subdivision.
            // PERFORMANCE_IDEA: Compute with createGeometryFromPositions() for fast path when there's no holes.
            var cleanedPositions = PolygonPipeline.removeDuplicates(outerPositions);
            var tangentPlane = EllipsoidTangentPlane.fromPoints(cleanedPositions, ellipsoid);
            var boundingRectangle = computeBoundingRectangle(tangentPlane, outerPositions, stRotation, scratchBoundingRectangle);

            var origin = appendTextureCoordinatesOrigin;
            origin.x = boundingRectangle.x;
            origin.y = boundingRectangle.y;

            var flatPositions = geometry.attributes.position.values;
            var length = flatPositions.length;

            var textureCoordinates = vertexFormat.st ? new Array(2 * (length / 3)) : undefined;
            var normals = vertexFormat.normal ? new Array(length) : undefined;
            var tangents = vertexFormat.tangent ? new Array(length) : undefined;
            var binormals = vertexFormat.binormal ? new Array(length) : undefined;

            var textureCoordIndex = 0;
            var normalIndex = 0;
            var tangentIndex = 0;
            var binormalIndex = 0;

            var normal = scratchNormal;
            var tangent = scratchTangent;

            var rotation = Quaternion.fromAxisAngle(tangentPlane._plane.normal, stRotation, appendTextureCoordinatesQuaternion);
            var textureMatrix = Matrix3.fromQuaternion(rotation, appendTextureCoordinatesMatrix3);

            var bottomOffset = (top) ? length / 2 : 0;
            var bottomOffset2 = bottomOffset * 2 / 3;

            if (top && bottom) {
                length /= 2;
            }

            for (var i = 0; i < length; i += 3) {
                var position = Cartesian3.fromArray(flatPositions, i, appendTextureCoordinatesCartesian3);

                if (vertexFormat.st) {
                    var p = Matrix3.multiplyByVector(textureMatrix, position, scratchPosition);
                    var st = tangentPlane.projectPointOntoPlane(p, appendTextureCoordinatesCartesian2);
                    Cartesian2.subtract(st, origin, st);

                    if (bottom){
                        textureCoordinates[textureCoordIndex + bottomOffset2] = st.x / boundingRectangle.width;
                        textureCoordinates[textureCoordIndex + 1 + bottomOffset2] = st.y / boundingRectangle.height;
                    }

                    if (top){
                        textureCoordinates[textureCoordIndex] = st.x / boundingRectangle.width;
                        textureCoordinates[textureCoordIndex + 1] = st.y / boundingRectangle.height;
                    }

                    textureCoordIndex += 2;
                }

                if (vertexFormat.normal) {
                    normal = ellipsoid.geodeticSurfaceNormal(position, normal);

                    if (bottom) {
                        normals[normalIndex + bottomOffset] = -normal.x;
                        normals[normalIndex + bottomOffset + 1] = -normal.y;
                        normals[normalIndex + bottomOffset + 2] = -normal.z;
                    }

                    if (top) {
                        normals[normalIndex] = normal.x;
                        normals[normalIndex + 1] = normal.y;
                        normals[normalIndex + 2] = normal.z;
                    }
                    normalIndex += 3;
                }

                if (vertexFormat.tangent) {
                    if (!vertexFormat.normal) {
                        ellipsoid.geodeticSurfaceNormal(position, normal);
                    }

                    Cartesian3.cross(Cartesian3.UNIT_Z, normal, tangent);
                    Matrix3.multiplyByVector(textureMatrix, tangent, tangent);
                    Cartesian3.normalize(tangent, tangent);

                    if (bottom) {
                        tangents[tangentIndex + bottomOffset] = -tangent.x;
                        tangents[tangentIndex + bottomOffset + 1] = -tangent.y;
                        tangents[tangentIndex + bottomOffset + 2] = -tangent.z;
                    }

                    if (top) {
                        tangents[tangentIndex] = tangent.x;
                        tangents[tangentIndex + 1] = tangent.y;
                        tangents[tangentIndex + 2] = tangent.z;
                    }
                    tangentIndex += 3;
                }

                if (vertexFormat.binormal) {
                    if (!vertexFormat.normal) {
                        ellipsoid.geodeticSurfaceNormal(position, normal);
                    }

                    if (!vertexFormat.tangent) {
                        Cartesian3.cross(Cartesian3.UNIT_Z, normal, tangent);
                        Matrix3.multiplyByVector(textureMatrix, tangent, tangent);
                    }

                    var binormal = Cartesian3.cross(tangent, normal, scratchBinormal);
                    Cartesian3.normalize(binormal, binormal);

                    if (bottom) {
                        binormals[binormalIndex + bottomOffset] = binormal.x;
                        binormals[binormalIndex + bottomOffset + 1] = binormal.y;
                        binormals[binormalIndex + bottomOffset + 2] = binormal.z;
                    }

                    if (top) {
                        binormals[binormalIndex] = binormal.x;
                        binormals[binormalIndex + 1] = binormal.y;
                        binormals[binormalIndex + 2] = binormal.z;
                    }
                    binormalIndex += 3;
                }
            }

            if (vertexFormat.st) {
                geometry.attributes.st = new GeometryAttribute({
                    componentDatatype : ComponentDatatype.FLOAT,
                    componentsPerAttribute : 2,
                    values : textureCoordinates
                });
            }

            if (vertexFormat.normal) {
                geometry.attributes.normal = new GeometryAttribute({
                    componentDatatype : ComponentDatatype.FLOAT,
                    componentsPerAttribute : 3,
                    values : normals
                });
            }

            if (vertexFormat.tangent) {
                geometry.attributes.tangent = new GeometryAttribute({
                    componentDatatype : ComponentDatatype.FLOAT,
                    componentsPerAttribute : 3,
                    values : tangents
                });
            }

            if (vertexFormat.binormal) {
                geometry.attributes.binormal = new GeometryAttribute({
                    componentDatatype : ComponentDatatype.FLOAT,
                    componentsPerAttribute : 3,
                    values : binormals
                });
            }
        }
        return geometry;
    }


    var computeBoundingRectangleCartesian2 = new Cartesian2();
    var computeBoundingRectangleCartesian3 = new Cartesian3();
    var computeBoundingRectangleQuaternion = new Quaternion();
    var computeBoundingRectangleMatrix3 = new Matrix3();

    function computeBoundingRectangle(tangentPlane, positions, angle, result) {
        var rotation = Quaternion.fromAxisAngle(tangentPlane._plane.normal, angle, computeBoundingRectangleQuaternion);
        var textureMatrix = Matrix3.fromQuaternion(rotation, computeBoundingRectangleMatrix3);

        var minX = Number.POSITIVE_INFINITY;
        var maxX = Number.NEGATIVE_INFINITY;
        var minY = Number.POSITIVE_INFINITY;
        var maxY = Number.NEGATIVE_INFINITY;

        var length = positions.length;
        for ( var i = 0; i < length; ++i) {
            var p = Cartesian3.clone(positions[i], computeBoundingRectangleCartesian3);
            Matrix3.multiplyByVector(textureMatrix, p, p);
            var st = tangentPlane.projectPointOntoPlane(p, computeBoundingRectangleCartesian2);

            if (typeof st !== 'undefined') {
                minX = Math.min(minX, st.x);
                maxX = Math.max(maxX, st.x);

                minY = Math.min(minY, st.y);
                maxY = Math.max(maxY, st.y);
            }
        }

        if (typeof result === 'undefined') {
            result = new BoundingRectangle();
        }

        result.x = minX;
        result.y = minY;
        result.width = maxX - minX;
        result.height = maxY - minY;
        return result;
    }

    var scaleToGeodeticHeightN1 = new Cartesian3();
    var scaleToGeodeticHeightN2 = new Cartesian3();
    var scaleToGeodeticHeightP = new Cartesian3();
    function scaleToGeodeticHeightExtruded(mesh, maxHeight, minHeight, ellipsoid) {
        ellipsoid = defaultValue(ellipsoid, Ellipsoid.WGS84);

        var n1 = scaleToGeodeticHeightN1;
        var n2 = scaleToGeodeticHeightN2;
        var p = scaleToGeodeticHeightP;

        if (typeof mesh !== 'undefined' && typeof mesh.attributes !== 'undefined' && typeof mesh.attributes.position !== 'undefined') {
            var positions = mesh.attributes.position.values;
            var length = positions.length / 2;

            for ( var i = 0; i < length; i += 3) {
                p.x = positions[i];
                p.y = positions[i + 1];
                p.z = positions[i + 2];

                ellipsoid.scaleToGeodeticSurface(p, p);
                ellipsoid.geodeticSurfaceNormal(p, n1);
                Cartesian3.multiplyByScalar(n1, maxHeight, n1);
                Cartesian3.add(p, n1, n1);

                ellipsoid.geodeticSurfaceNormal(p, n2);
                Cartesian3.multiplyByScalar(n2, minHeight, n2);
                Cartesian3.add(p, n2, n2);

                positions[i] = n1.x;
                positions[i + 1] = n1.y;
                positions[i + 2] = n1.z;

                positions[i + length] = n2.x;
                positions[i + 1 + length] = n2.y;
                positions[i + 2 + length] = n2.z;
            }
        }
        return mesh;
    }

    function subdivideLine(p0, p1, granularity) {
        var edges = new Queue();
        edges.enqueue({
            v0: p0,
            v1: p1
        });
        var subdividedPositions = [p0, p1];
        while(edges.length > 0) {
            var edge = edges.dequeue();
            var v0 = edge.v0;
            var v1 = edge.v1;

            if (v0.angleBetween(v1) > granularity) {
                var v2 = v0.add(v1).multiplyByScalar(0.5);
                subdividedPositions.splice(subdividedPositions.indexOf(edge.v1), 0, v2);

                edges.enqueue({
                    v0: v0,
                    v1: v2
                });

                edges.enqueue({
                    v0: v2,
                    v1: v1
                });
            }
        }
        var length = subdividedPositions.length;
        var flattenedPositions = new Array(length * 3);
        var index = 0;
        for (var i = 0; i < length; i++) {
            flattenedPositions[index++] = subdividedPositions[i].x;
            flattenedPositions[index++] = subdividedPositions[i].y;
            flattenedPositions[index++] = subdividedPositions[i].z;
        }
        return flattenedPositions;
    }

    var createGeometryFromPositionsPositions = [];
    function createGeometryFromPositionsExtruded(ellipsoid, positions, boundingSphere, granularity) {
        var cleanedPositions = PolygonPipeline.removeDuplicates(positions);
        if (cleanedPositions.length < 3) {
            // Duplicate positions result in not enough positions to form a polygon.
            return undefined;
        }

        var tangentPlane = EllipsoidTangentPlane.fromPoints(cleanedPositions, ellipsoid);
        var positions2D = tangentPlane.projectPointsOntoPlane(cleanedPositions, createGeometryFromPositionsPositions);

        var originalWindingOrder = PolygonPipeline.computeWindingOrder2D(positions2D);
        if (originalWindingOrder === WindingOrder.CLOCKWISE) {
            positions2D.reverse();
            cleanedPositions.reverse();
        }

        var edgePoints = cleanedPositions;

        var indices = PolygonPipeline.earClip2D(positions2D);

        // Checking bounding sphere with plane for quick reject
        var minX = boundingSphere.center.x - boundingSphere.radius;
        if ((minX < 0) && (BoundingSphere.intersect(boundingSphere, Cartesian4.UNIT_Y) === Intersect.INTERSECTING)) {
            indices = PolygonPipeline.wrapLongitude(cleanedPositions, indices);
        }

        var topAndBottomGeo = PolygonPipeline.computeSubdivision(cleanedPositions, indices, granularity);
        indices = topAndBottomGeo.indexList;
        cleanedPositions = topAndBottomGeo.attributes.position.values;
        var length = cleanedPositions.length/3;
        var ilength = indices.length;
        cleanedPositions = cleanedPositions.concat(cleanedPositions);
        var i;
        for (i = 0 ; i < ilength; i += 3) {
            var i0 = indices[i] + length;
            var i1 = indices[i + 1] + length;
            var i2 = indices[i + 2] + length;
            indices.push(i2, i1, i0);
        }
        topAndBottomGeo.indexList = indices;
        topAndBottomGeo.attributes.position.values = cleanedPositions;

        var edgePositions = [];
        length = edgePoints.length;
        for (i = 0; i < length; i++) {
            var subdividedEdge = subdivideLine(edgePoints[i], edgePoints[(i+1)%length], granularity);
            edgePositions = edgePositions.concat(subdividedEdge);
        }
        edgePositions = edgePositions.concat(edgePositions);
        length = edgePositions.length / 3 / 2;
        indices = new Array(length * 3);
        var edgeIndex = 0;
        for (i = 0 ; i < length; i++) {
            var UL = i;
            var LL = UL + length;
            var UR = UL + 1;
            var LR = LL + 1;
            indices[edgeIndex++] = UL;
            indices[edgeIndex++] = LL;
            indices[edgeIndex++] = UR;
            indices[edgeIndex++] = UR;
            indices[edgeIndex++] = LL;
            indices[edgeIndex++] = LR;
        }

        var wallsGeo = new Geometry({
            attributes : {
                position : new GeometryAttribute({
                    componentDatatype : ComponentDatatype.FLOAT,
                    componentsPerAttribute : 3,
                    values : edgePositions
                })
            },
            indexList : indices,
            primitiveType : PrimitiveType.TRIANGLES
        });

        return {
            topAndBottom: new GeometryInstance({
                geometry : topAndBottomGeo
            }),
            walls: new GeometryInstance({
                geometry: wallsGeo
            })
        };
    }

    function createGeometryFromPositions(ellipsoid, positions, boundingSphere, granularity) {
        var cleanedPositions = PolygonPipeline.removeDuplicates(positions);
        if (cleanedPositions.length < 3) {
            // Duplicate positions result in not enough positions to form a polygon.
            return undefined;
        }

        var tangentPlane = EllipsoidTangentPlane.fromPoints(cleanedPositions, ellipsoid);
        var positions2D = tangentPlane.projectPointsOntoPlane(cleanedPositions, createGeometryFromPositionsPositions);

        var originalWindingOrder = PolygonPipeline.computeWindingOrder2D(positions2D);
        if (originalWindingOrder === WindingOrder.CLOCKWISE) {
            positions2D.reverse();
            cleanedPositions.reverse();
        }

        var indices = PolygonPipeline.earClip2D(positions2D);

        // Checking bounding sphere with plane for quick reject
        var minX = boundingSphere.center.x - boundingSphere.radius;
        if ((minX < 0) && (BoundingSphere.intersect(boundingSphere, Cartesian4.UNIT_Y) === Intersect.INTERSECTING)) {
            indices = PolygonPipeline.wrapLongitude(cleanedPositions, indices);
        }
        return new GeometryInstance({
            geometry : PolygonPipeline.computeSubdivision(cleanedPositions, indices, granularity)
        });
    }

    /**
     * Computes vertices and indices for a polygon on the ellipsoid. The polygon is either defined
     * by an array of Cartesian points, or a polygon hierarchy.
     *
     * @alias PolygonGeometry
     * @constructor
     *
     * @param {Array} [options.positions] An array of positions that defined the corner points of the polygon.
     * @param {Object} [options.polygonHierarchy] A polygon hierarchy that can include holes.
     * @param {Number} [options.surfaceHeight=0.0] The height of the polygon.
     * @param {VertexFormat} [options.vertexFormat=VertexFormat.DEFAULT] The vertex attributes to be computed.
     * @param {Number} [options.stRotation=0.0] The rotation of the texture coordiantes, in radians. A positive rotation is counter-clockwise.
     * @param {Ellipsoid} [options.ellipsoid=Ellipsoid.WGS84] The ellipsoid to be used as a reference.
     * @param {Number} [options.granularity=CesiumMath.toRadians(1.0)] The distance, in radians, between each latitude and longitude. Determines the number of positions in the buffer.
     * @param {Number} [options.extrudedHeight] Height of extruded surface
     * @exception {DeveloperError} At least three positions are required.
     * @exception {DeveloperError} positions or polygonHierarchy must be supplied.
     *
     * @example
     * // create a polygon from points
     * var geometry = new PolygonGeometry({
     *     positions : ellipsoid.cartographicArrayToCartesianArray([
     *         Cartographic.fromDegrees(-72.0, 40.0),
     *         Cartographic.fromDegrees(-70.0, 35.0),
     *         Cartographic.fromDegrees(-75.0, 30.0),
     *         Cartographic.fromDegrees(-70.0, 30.0),
     *         Cartographic.fromDegrees(-68.0, 40.0)
     *     ])
     * });
     *
     * // create a nested polygon with holes
     * var geometryWithHole = new PolygonGeometry({
     *     polygonHierarchy : {
     *         positions : ellipsoid.cartographicArrayToCartesianArray([
     *             Cartographic.fromDegrees(-109.0, 30.0),
     *             Cartographic.fromDegrees(-95.0, 30.0),
     *             Cartographic.fromDegrees(-95.0, 40.0),
     *             Cartographic.fromDegrees(-109.0, 40.0)
     *         ]),
     *         holes : [{
     *             positions : ellipsoid.cartographicArrayToCartesianArray([
     *                 Cartographic.fromDegrees(-107.0, 31.0),
     *                 Cartographic.fromDegrees(-107.0, 39.0),
     *                 Cartographic.fromDegrees(-97.0, 39.0),
     *                 Cartographic.fromDegrees(-97.0, 31.0)
     *             ]),
     *             holes : [{
     *                 positions : ellipsoid.cartographicArrayToCartesianArray([
     *                     Cartographic.fromDegrees(-105.0, 33.0),
     *                     Cartographic.fromDegrees(-99.0, 33.0),
     *                     Cartographic.fromDegrees(-99.0, 37.0),
     *                     Cartographic.fromDegrees(-105.0, 37.0)
     *                     ]),
     *                 holes : [{
     *                     positions : ellipsoid.cartographicArrayToCartesianArray([
     *                         Cartographic.fromDegrees(-103.0, 34.0),
     *                         Cartographic.fromDegrees(-101.0, 34.0),
     *                         Cartographic.fromDegrees(-101.0, 36.0),
     *                         Cartographic.fromDegrees(-103.0, 36.0)
     *                     ])
     *                 }]
     *              }]
     *         }]
     *     }
     * });
     *
     * create extruded polygon
     * var geometry = new Cesium.PolygonGeometry({
     *     positions : ellipsoid.cartographicArrayToCartesianArray([
     *         Cesium.Cartographic.fromDegrees(-72.0, 40.0),
     *         Cesium.Cartographic.fromDegrees(-70.0, 35.0),
     *         Cesium.Cartographic.fromDegrees(-75.0, 30.0),
     *         Cesium.Cartographic.fromDegrees(-70.0, 30.0),
     *         Cesium.Cartographic.fromDegrees(-68.0, 40.0)
     *     ]),
     *     extrudedHeight: 300000
     * });
     *
     */
    var PolygonGeometry = function(options) {
        options = defaultValue(options, defaultValue.EMPTY_OBJECT);

        var vertexFormat = defaultValue(options.vertexFormat, VertexFormat.DEFAULT);
        var ellipsoid = defaultValue(options.ellipsoid, Ellipsoid.WGS84);
        var granularity = defaultValue(options.granularity, CesiumMath.toRadians(1.0));
        var stRotation = defaultValue(options.stRotation, 0.0);
        var surfaceHeight = defaultValue(options.surfaceHeight, 0.0);
        var extrudedHeight = defaultValue(options.extrudedHeight, surfaceHeight);
        var extrude = (surfaceHeight !== extrudedHeight);
        if (extrude) {
            var h = extrudedHeight;
            extrudedHeight = Math.min(h, surfaceHeight);
            surfaceHeight = Math.max(h, surfaceHeight);
        }

        var positions = options.positions;
        var polygonHierarchy = options.polygonHierarchy;

        var geometries = [];
        var geometry;
        var boundingSphere;
        var i;
        var walls, topAndBottom;

        var outerPositions;

        if (typeof positions !== 'undefined') {
            // create from positions
            outerPositions = positions;

            boundingSphere = BoundingSphere.fromPoints(positions);
            if (extrude) {
                geometry = createGeometryFromPositionsExtruded(ellipsoid, positions, boundingSphere, granularity);
                if (typeof geometry !== 'undefined') {
                    walls = geometry.walls;
                    topAndBottom = geometry.topAndBottom;
                    walls.geometry = scaleToGeodeticHeightExtruded(walls.geometry, surfaceHeight, extrudedHeight, ellipsoid);
                    topAndBottom.geometry = scaleToGeodeticHeightExtruded(topAndBottom.geometry, surfaceHeight, extrudedHeight, ellipsoid);
                    if (vertexFormat.st || vertexFormat.normal || vertexFormat.tangent || vertexFormat.binormal) {
                        walls.geometry = computeWallAttributes(vertexFormat, walls.geometry, outerPositions, ellipsoid, stRotation);
                        topAndBottom.geometry = computeTopBottomAttributes(vertexFormat, topAndBottom.geometry, outerPositions, ellipsoid, stRotation, true, true);
                    }
                    geometries.push(walls, topAndBottom);
                }
            } else {
                geometry = createGeometryFromPositions(ellipsoid, positions, boundingSphere, granularity);
                geometry.geometry = PolygonPipeline.scaleToGeodeticHeight(geometry.geometry, surfaceHeight, ellipsoid);

                if (vertexFormat.st || vertexFormat.normal || vertexFormat.tangent || vertexFormat.binormal) {
                    geometry.geometry = computeTopBottomAttributes(vertexFormat, geometry.geometry, outerPositions, ellipsoid, stRotation, true, false);
                }

                if (typeof geometry !== 'undefined') {
                    geometries.push(geometry);
                }
            }
        } else if (typeof polygonHierarchy !== 'undefined') {
            // create from a polygon hierarchy
            // Algorithm adapted from http://www.geometrictools.com/Documentation/TriangulationByEarClipping.pdf
            var polygons = [];
            var queue = new Queue();
            queue.enqueue(polygonHierarchy);

            while (queue.length !== 0) {
                var outerNode = queue.dequeue();
                var outerRing = outerNode.positions;

                if (outerRing.length < 3) {
                    throw new DeveloperError('At least three positions are required.');
                }

                var numChildren = outerNode.holes ? outerNode.holes.length : 0;
                if (numChildren === 0) {
                    // The outer polygon is a simple polygon with no nested inner polygon.
                    polygons.push(outerNode.positions);
                } else {
                    // The outer polygon contains inner polygons
                    var holes = [];
                    for (i = 0; i < numChildren; i++) {
                        var hole = outerNode.holes[i];
                        holes.push(hole.positions);

                        var numGrandchildren = 0;
                        if (typeof hole.holes !== 'undefined') {
                            numGrandchildren = hole.holes.length;
                        }

                        for (var j = 0; j < numGrandchildren; j++) {
                            queue.enqueue(hole.holes[j]);
                        }
                    }
                    var combinedPolygon = PolygonPipeline.eliminateHoles(outerRing, holes);
                    polygons.push(combinedPolygon);
                }
            }

            polygonHierarchy = polygons;

            outerPositions =  polygonHierarchy[0];
            // The bounding volume is just around the boundary points, so there could be cases for
            // contrived polygons on contrived ellipsoids - very oblate ones - where the bounding
            // volume doesn't cover the polygon.
            boundingSphere = BoundingSphere.fromPoints(outerPositions);

            for (i = 0; i < polygonHierarchy.length; i++) {
                if (extrude) {
                    geometry = createGeometryFromPositionsExtruded(ellipsoid, polygonHierarchy[i], boundingSphere, granularity);
                    if (typeof geometry !== 'undefined') {
                        walls = geometry.walls;
                        topAndBottom = geometry.topAndBottom;
                        walls.geometry = scaleToGeodeticHeightExtruded(walls.geometry, surfaceHeight, extrudedHeight, ellipsoid);
                        topAndBottom.geometry = scaleToGeodeticHeightExtruded(topAndBottom.geometry, surfaceHeight, extrudedHeight, ellipsoid);
                        if (vertexFormat.st || vertexFormat.normal || vertexFormat.tangent || vertexFormat.binormal) {
                            walls.geometry = computeWallAttributes(vertexFormat, walls.geometry, outerPositions, ellipsoid, stRotation);
                            topAndBottom.geometry = computeTopBottomAttributes(vertexFormat, topAndBottom.geometry, outerPositions, ellipsoid, stRotation, true, true);
                        }
                        geometries.push(walls, topAndBottom);
                    }
                } else {
                    geometry = createGeometryFromPositions(ellipsoid, polygonHierarchy[i], boundingSphere, granularity);
                    geometry.geometry = PolygonPipeline.scaleToGeodeticHeight(geometry.geometry, surfaceHeight, ellipsoid);
                    if (typeof geometry !== 'undefined') {
                        if (vertexFormat.st || vertexFormat.normal || vertexFormat.tangent || vertexFormat.binormal) {
                            geometry.geometry = computeTopBottomAttributes(vertexFormat, geometry.geometry, outerPositions, ellipsoid, stRotation, true, false);
                        }

                        if (typeof geometry !== 'undefined') {
                            geometries.push(geometry);
                        }
                    }
                }
            }
        } else {
            throw new DeveloperError('positions or hierarchy must be supplied.');
        }

        var attributes = {};

        geometry = GeometryPipeline.combine(geometries);

        if (vertexFormat.position) {
            attributes.position = new GeometryAttribute({
                componentDatatype : ComponentDatatype.DOUBLE,
                componentsPerAttribute : 3,
                values : new Float64Array(geometry.attributes.position.values)
            });
        }

<<<<<<< HEAD
        if (vertexFormat.st) {
            attributes.st = geometry.attributes.st;
        }
=======
        if (vertexFormat.st || vertexFormat.normal || vertexFormat.tangent || vertexFormat.binormal) {
            // PERFORMANCE_IDEA: Compute before subdivision, then just interpolate during subdivision.
            // PERFORMANCE_IDEA: Compute with createGeometryFromPositions() for fast path when there's no holes.
            var cleanedPositions = PolygonPipeline.removeDuplicates(outerPositions);
            var tangentPlane = EllipsoidTangentPlane.fromPoints(cleanedPositions, ellipsoid);
            var boundingRectangle = computeBoundingRectangle(tangentPlane, outerPositions, stRotation, scratchBoundingRectangle);

            var origin = appendTextureCoordinatesOrigin;
            origin.x = boundingRectangle.x;
            origin.y = boundingRectangle.y;

            var flatPositions = geometry.attributes.position.values;
            var length = flatPositions.length;

            var textureCoordinates = vertexFormat.st ? new Float32Array(2 * (length / 3)) : undefined;
            var normals = vertexFormat.normal ? new Float32Array(length) : undefined;
            var tangents = vertexFormat.tangent ? new Float32Array(length) : undefined;
            var binormals = vertexFormat.binormal ? new Float32Array(length) : undefined;

            var textureCoordIndex = 0;
            var normalIndex = 0;
            var tangentIndex = 0;
            var binormalIndex = 0;

            var normal = scratchNormal;
            var tangent = scratchTangent;

            var rotation = Quaternion.fromAxisAngle(tangentPlane._plane.normal, stRotation, appendTextureCoordinatesQuaternion);
            var textureMatrix = Matrix3.fromQuaternion(rotation, appendTextureCoordinatesMatrix3);

            for (i = 0; i < length; i += 3) {
                var position = Cartesian3.fromArray(flatPositions, i, appendTextureCoordinatesCartesian3);

                if (vertexFormat.st) {
                    var p = Matrix3.multiplyByVector(textureMatrix, position, scratchPosition);
                    var st = tangentPlane.projectPointOntoPlane(p, appendTextureCoordinatesCartesian2);
                    Cartesian2.subtract(st, origin, st);

                    textureCoordinates[textureCoordIndex++] = st.x / boundingRectangle.width;
                    textureCoordinates[textureCoordIndex++] = st.y / boundingRectangle.height;
                }

                if (vertexFormat.normal) {
                    normal = ellipsoid.geodeticSurfaceNormal(position, normal);

                    normals[normalIndex++] = normal.x;
                    normals[normalIndex++] = normal.y;
                    normals[normalIndex++] = normal.z;
                }

                if (vertexFormat.tangent) {
                    if (!vertexFormat.normal) {
                        ellipsoid.geodeticSurfaceNormal(position, normal);
                    }

                    Cartesian3.cross(Cartesian3.UNIT_Z, normal, tangent);
                    Matrix3.multiplyByVector(textureMatrix, tangent, tangent);
                    Cartesian3.normalize(tangent, tangent);

                    tangents[tangentIndex++] = tangent.x;
                    tangents[tangentIndex++] = tangent.y;
                    tangents[tangentIndex++] = tangent.z;
                }

                if (vertexFormat.binormal) {
                    if (!vertexFormat.normal) {
                        ellipsoid.geodeticSurfaceNormal(position, normal);
                    }

                    if (!vertexFormat.tangent) {
                        Cartesian3.cross(Cartesian3.UNIT_Z, normal, tangent);
                        Matrix3.multiplyByVector(textureMatrix, tangent, tangent);
                    }

                    var binormal = Cartesian3.cross(tangent, normal, scratchBinormal);
                    Cartesian3.normalize(binormal, binormal);

                    binormals[binormalIndex++] = binormal.x;
                    binormals[binormalIndex++] = binormal.y;
                    binormals[binormalIndex++] = binormal.z;
                }
            }

            if (vertexFormat.st) {
                attributes.st = new GeometryAttribute({
                    componentDatatype : ComponentDatatype.FLOAT,
                    componentsPerAttribute : 2,
                    values : textureCoordinates
                });
            }
>>>>>>> 3db7914a

        if (vertexFormat.normal) {
            attributes.normal = geometry.attributes.normal;
        }

        if (vertexFormat.tangent) {
            attributes.tangent = geometry.attributes.tangent;
        }

        if (vertexFormat.binormal) {
            attributes.binormal = geometry.attributes.binormal;
        }

        /**
         * An object containing {@link GeometryAttribute} properties named after each of the
         * <code>true</code> values of the {@link VertexFormat} option.
         *
         * @type Object
         *
         * @see Geometry.attributes
         */
        this.attributes = attributes;

        /**
         * Index data that - along with {@link Geometry#primitiveType} - determines the primitives in the geometry.
         *
         * @type Array
         */
        this.indices = geometry.indices;

        /**
         * The type of primitives in the geometry.  For this geometry, it is {@link PrimitiveType.TRIANGLES}.
         *
         * @type PrimitiveType
         */
        this.primitiveType = geometry.primitiveType;

        /**
         * A tight-fitting bounding sphere that encloses the vertices of the geometry.
         *
         * @type BoundingSphere
         */
        this.boundingSphere = boundingSphere;
    };

    return PolygonGeometry;
});
<|MERGE_RESOLUTION|>--- conflicted
+++ resolved
@@ -10,6 +10,7 @@
         './DeveloperError',
         './Ellipsoid',
         './EllipsoidTangentPlane',
+        './Geometry',
         './GeometryAttribute',
         './GeometryInstance',
         './GeometryPipeline',
@@ -33,6 +34,7 @@
         DeveloperError,
         Ellipsoid,
         EllipsoidTangentPlane,
+        Geometry,
         GeometryAttribute,
         GeometryInstance,
         GeometryPipeline,
@@ -76,10 +78,10 @@
             var flatPositions = geometry.attributes.position.values;
             var length = flatPositions.length;
 
-            var textureCoordinates = vertexFormat.st ? new Array(2 * (length / 3)) : undefined;
-            var normals = vertexFormat.normal ? new Array(length) : undefined;
-            var tangents = vertexFormat.tangent ? new Array(length) : undefined;
-            var binormals = vertexFormat.binormal ? new Array(length) : undefined;
+            var textureCoordinates = vertexFormat.st ? new Float32Array(2 * (length / 3)) : undefined;
+            var normals = vertexFormat.normal ? new Float32Array(length) : undefined;
+            var tangents = vertexFormat.tangent ? new Float32Array(length) : undefined;
+            var binormals = vertexFormat.binormal ? new Float32Array(length) : undefined;
 
             var textureCoordIndex = 0;
             var normalIndex = 0;
@@ -217,10 +219,10 @@
             var flatPositions = geometry.attributes.position.values;
             var length = flatPositions.length;
 
-            var textureCoordinates = vertexFormat.st ? new Array(2 * (length / 3)) : undefined;
-            var normals = vertexFormat.normal ? new Array(length) : undefined;
-            var tangents = vertexFormat.tangent ? new Array(length) : undefined;
-            var binormals = vertexFormat.binormal ? new Array(length) : undefined;
+            var textureCoordinates = vertexFormat.st ? new Float32Array(2 * (length / 3)) : undefined;
+            var normals = vertexFormat.normal ? new Float32Array(length) : undefined;
+            var tangents = vertexFormat.tangent ? new Float32Array(length) : undefined;
+            var binormals = vertexFormat.binormal ? new Float32Array(length) : undefined;
 
             var textureCoordIndex = 0;
             var normalIndex = 0;
@@ -511,7 +513,7 @@
         }
 
         var topAndBottomGeo = PolygonPipeline.computeSubdivision(cleanedPositions, indices, granularity);
-        indices = topAndBottomGeo.indexList;
+        indices = topAndBottomGeo.indices;
         cleanedPositions = topAndBottomGeo.attributes.position.values;
         var length = cleanedPositions.length/3;
         var ilength = indices.length;
@@ -523,7 +525,7 @@
             var i2 = indices[i + 2] + length;
             indices.push(i2, i1, i0);
         }
-        topAndBottomGeo.indexList = indices;
+        topAndBottomGeo.indices = indices;
         topAndBottomGeo.attributes.position.values = cleanedPositions;
 
         var edgePositions = [];
@@ -552,12 +554,12 @@
         var wallsGeo = new Geometry({
             attributes : {
                 position : new GeometryAttribute({
-                    componentDatatype : ComponentDatatype.FLOAT,
+                    componentDatatype : ComponentDatatype.DOUBLE,
                     componentsPerAttribute : 3,
                     values : edgePositions
                 })
             },
-            indexList : indices,
+            indices : indices,
             primitiveType : PrimitiveType.TRIANGLES
         });
 
@@ -827,102 +829,9 @@
             });
         }
 
-<<<<<<< HEAD
         if (vertexFormat.st) {
             attributes.st = geometry.attributes.st;
         }
-=======
-        if (vertexFormat.st || vertexFormat.normal || vertexFormat.tangent || vertexFormat.binormal) {
-            // PERFORMANCE_IDEA: Compute before subdivision, then just interpolate during subdivision.
-            // PERFORMANCE_IDEA: Compute with createGeometryFromPositions() for fast path when there's no holes.
-            var cleanedPositions = PolygonPipeline.removeDuplicates(outerPositions);
-            var tangentPlane = EllipsoidTangentPlane.fromPoints(cleanedPositions, ellipsoid);
-            var boundingRectangle = computeBoundingRectangle(tangentPlane, outerPositions, stRotation, scratchBoundingRectangle);
-
-            var origin = appendTextureCoordinatesOrigin;
-            origin.x = boundingRectangle.x;
-            origin.y = boundingRectangle.y;
-
-            var flatPositions = geometry.attributes.position.values;
-            var length = flatPositions.length;
-
-            var textureCoordinates = vertexFormat.st ? new Float32Array(2 * (length / 3)) : undefined;
-            var normals = vertexFormat.normal ? new Float32Array(length) : undefined;
-            var tangents = vertexFormat.tangent ? new Float32Array(length) : undefined;
-            var binormals = vertexFormat.binormal ? new Float32Array(length) : undefined;
-
-            var textureCoordIndex = 0;
-            var normalIndex = 0;
-            var tangentIndex = 0;
-            var binormalIndex = 0;
-
-            var normal = scratchNormal;
-            var tangent = scratchTangent;
-
-            var rotation = Quaternion.fromAxisAngle(tangentPlane._plane.normal, stRotation, appendTextureCoordinatesQuaternion);
-            var textureMatrix = Matrix3.fromQuaternion(rotation, appendTextureCoordinatesMatrix3);
-
-            for (i = 0; i < length; i += 3) {
-                var position = Cartesian3.fromArray(flatPositions, i, appendTextureCoordinatesCartesian3);
-
-                if (vertexFormat.st) {
-                    var p = Matrix3.multiplyByVector(textureMatrix, position, scratchPosition);
-                    var st = tangentPlane.projectPointOntoPlane(p, appendTextureCoordinatesCartesian2);
-                    Cartesian2.subtract(st, origin, st);
-
-                    textureCoordinates[textureCoordIndex++] = st.x / boundingRectangle.width;
-                    textureCoordinates[textureCoordIndex++] = st.y / boundingRectangle.height;
-                }
-
-                if (vertexFormat.normal) {
-                    normal = ellipsoid.geodeticSurfaceNormal(position, normal);
-
-                    normals[normalIndex++] = normal.x;
-                    normals[normalIndex++] = normal.y;
-                    normals[normalIndex++] = normal.z;
-                }
-
-                if (vertexFormat.tangent) {
-                    if (!vertexFormat.normal) {
-                        ellipsoid.geodeticSurfaceNormal(position, normal);
-                    }
-
-                    Cartesian3.cross(Cartesian3.UNIT_Z, normal, tangent);
-                    Matrix3.multiplyByVector(textureMatrix, tangent, tangent);
-                    Cartesian3.normalize(tangent, tangent);
-
-                    tangents[tangentIndex++] = tangent.x;
-                    tangents[tangentIndex++] = tangent.y;
-                    tangents[tangentIndex++] = tangent.z;
-                }
-
-                if (vertexFormat.binormal) {
-                    if (!vertexFormat.normal) {
-                        ellipsoid.geodeticSurfaceNormal(position, normal);
-                    }
-
-                    if (!vertexFormat.tangent) {
-                        Cartesian3.cross(Cartesian3.UNIT_Z, normal, tangent);
-                        Matrix3.multiplyByVector(textureMatrix, tangent, tangent);
-                    }
-
-                    var binormal = Cartesian3.cross(tangent, normal, scratchBinormal);
-                    Cartesian3.normalize(binormal, binormal);
-
-                    binormals[binormalIndex++] = binormal.x;
-                    binormals[binormalIndex++] = binormal.y;
-                    binormals[binormalIndex++] = binormal.z;
-                }
-            }
-
-            if (vertexFormat.st) {
-                attributes.st = new GeometryAttribute({
-                    componentDatatype : ComponentDatatype.FLOAT,
-                    componentsPerAttribute : 2,
-                    values : textureCoordinates
-                });
-            }
->>>>>>> 3db7914a
 
         if (vertexFormat.normal) {
             attributes.normal = geometry.attributes.normal;
