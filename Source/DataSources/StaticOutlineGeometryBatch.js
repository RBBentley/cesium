--- conflicted
+++ resolved
@@ -75,11 +75,7 @@
                         translucent : this.translucent,
                         renderState : {
                             depthTest : {
-<<<<<<< HEAD
-                                enabled : true
-=======
                                 enabled : !this.translucent
->>>>>>> ce61928c
                             },
                             lineWidth : this.width
                         }
