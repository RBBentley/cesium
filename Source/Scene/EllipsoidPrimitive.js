/*global define*/
define([
        '../Core/defaultValue',
        '../Core/BoxGeometry',
        '../Core/Cartesian3',
        '../Core/Cartesian4',
        '../Core/combine',
        '../Core/defined',
        '../Core/DeveloperError',
        '../Core/destroyObject',
        '../Core/Matrix4',
        '../Core/BoundingSphere',
        '../Core/PrimitiveType',
        '../Renderer/CullFace',
        '../Renderer/BlendingState',
        '../Renderer/BufferUsage',
        '../Renderer/CommandLists',
        '../Renderer/DrawCommand',
        '../Renderer/createShaderSource',
        './Material',
        './SceneMode',
        '../Shaders/EllipsoidVS',
        '../Shaders/EllipsoidFS'
    ], function(
        defaultValue,
        BoxGeometry,
        Cartesian3,
        Cartesian4,
        combine,
        defined,
        DeveloperError,
        destroyObject,
        Matrix4,
        BoundingSphere,
        PrimitiveType,
        CullFace,
        BlendingState,
        BufferUsage,
        CommandLists,
        DrawCommand,
        createShaderSource,
        Material,
        SceneMode,
        EllipsoidVS,
        EllipsoidFS) {
    "use strict";

    var attributeIndices = {
        position : 0
    };

    /**
     * A renderable ellipsoid.  It can also draw spheres when the three {@link EllipsoidPrimitive#radii} components are equal.
     * <p>
     * This is only supported in 3D.  The ellipsoid is not shown in 2D or Columbus view.
     * </p>
     *
     * @alias EllipsoidPrimitive
     * @constructor
     *
     * @param {Cartesian3} [options.center=Cartesian3.ZERO] The center of the ellipsoid in the ellipsoid's model coordinates.
     * @param {Cartesian3} [options.radii=undefined] The radius of the ellipsoid along the <code>x</code>, <code>y</code>, and <code>z</code> axes in the ellipsoid's model coordinates.
     * @param {Matrix4} [options.modelMatrix=Matrix4.IDENTITY] The 4x4 transformation matrix that transforms the ellipsoid from model to world coordinates.
     * @param {Boolean} [options.show=true] Determines if this primitive will be shown.
     * @param {Material} [options.material=Material.ColorType] The surface appearance of the primitive.
     * @param {Object} [options.id=undefined] A user-defined object to return when the instance is picked with {@link Scene#pick}
     * @param {Boolean} [options.debugShowBoundingVolume=false] For debugging only. Determines if this primitive's commands' bounding spheres are shown.
     *
     * @example
     * // 1. Create a sphere using the ellipsoid primitive
     * primitives.add(new EllipsoidPrimitive({
     *   center : ellipsoid.cartographicToCartesian(
     *     Cartographic.fromDegrees(-75.0, 40.0, 500000.0)),
     *   radii : new Cartesian3(500000.0, 500000.0, 500000.0)
     * }));
     *
     * @example
     * // 2. Create a tall ellipsoid in an east-north-up reference frame
     * var e = new EllipsoidPrimitive();
     * e.modelMatrix = Transforms.eastNorthUpToFixedFrame(
     *   ellipsoid.cartographicToCartesian(
     *     Cartographic.fromDegrees(-95.0, 40.0, 200000.0)));
     * e.radii = new Cartesian3(100000.0, 100000.0, 200000.0);
     * primitives.add(e);
     *
     * @demo <a href="http://cesium.agi.com/Cesium/Apps/Sandcastle/index.html?src=Volumes.html">Cesium Sandcastle Volumes Demo</a>
     */
    var EllipsoidPrimitive = function(options) {
        options = defaultValue(options, defaultValue.EMPTY_OBJECT);

        /**
         * The center of the ellipsoid in the ellipsoid's model coordinates.
         * <p>
         * The default is {@link Cartesian3.ZERO}.
         * </p>
         *
         * @type {Cartesian3}
         * @default {@link Cartesian3.ZERO}
         *
         * @see EllipsoidPrimitive#modelMatrix
         */
        this.center = Cartesian3.clone(defaultValue(options.center, Cartesian3.ZERO));
<<<<<<< HEAD
        this._center = undefined;
=======
        this._center = new Cartesian3();
>>>>>>> c0fd5eb5

        /**
         * The radius of the ellipsoid along the <code>x</code>, <code>y</code>, and <code>z</code> axes in the ellipsoid's model coordinates.
         * When these are the same, the ellipsoid is a sphere.
         * <p>
         * The default is <code>undefined</code>.  The ellipsoid is not drawn until a radii is provided.
         * </p>
         *
         * @type {Cartesian3}
         * @default undefined
         *
         * @example
         * // A sphere with a radius of 2.0
         * e.radii = new Cartesian3(2.0, 2.0, 2.0);
         *
         * @see EllipsoidPrimitive#modelMatrix
         */
        this.radii = Cartesian3.clone(options.radii);
        this._radii = new Cartesian3();

        this._oneOverEllipsoidRadiiSquared = new Cartesian3();
        this._boundingSphere = new BoundingSphere();

        /**
         * The 4x4 transformation matrix that transforms the ellipsoid from model to world coordinates.
         * When this is the identity matrix, the ellipsoid is drawn in world coordinates, i.e., Earth's WGS84 coordinates.
         * Local reference frames can be used by providing a different transformation matrix, like that returned
         * by {@link Transforms.eastNorthUpToFixedFrame}.  This matrix is available to GLSL vertex and fragment
         * shaders via {@link czm_model} and derived uniforms.
         *
         * @type {Matrix4}
         * @default {@link Matrix4.IDENTITY}
         *
         * @example
         * var origin = ellipsoid.cartographicToCartesian(
         *   Cartographic.fromDegrees(-95.0, 40.0, 200000.0));
         * e.modelMatrix = Transforms.eastNorthUpToFixedFrame(origin);
         *
         * @see Transforms.eastNorthUpToFixedFrame
         * @see czm_model
         */
        this.modelMatrix = Matrix4.clone(defaultValue(options.modelMatrix, Matrix4.IDENTITY));
<<<<<<< HEAD
        this._modelMatrix = undefined;
=======
        this._modelMatrix = new Matrix4();
>>>>>>> c0fd5eb5
        this._computedModelMatrix = new Matrix4();

        /**
         * Determines if the ellipsoid primitive will be shown.
         *
         * @type {Boolean}
         * @default true
         */
        this.show = defaultValue(options.show, true);

        /**
         * The surface appearance of the ellipsoid.  This can be one of several built-in {@link Material} objects or a custom material, scripted with
         * <a href='https://github.com/AnalyticalGraphicsInc/cesium/wiki/Fabric'>Fabric</a>.
         * <p>
         * The default material is <code>Material.ColorType</code>.
         * </p>
         *
         * @type {Material}
         * @default Material.fromType(Material.ColorType)
         *
         * @example
         * // 1. Change the color of the default material to yellow
         * e.material.uniforms.color = new Color(1.0, 1.0, 0.0, 1.0);
         *
         * // 2. Change material to horizontal stripes
         * e.material = Material.fromType(Material.StripeType);
         *
         * @see <a href='https://github.com/AnalyticalGraphicsInc/cesium/wiki/Fabric'>Fabric</a>
         */
        this.material = defaultValue(options.material, Material.fromType(Material.ColorType));
        this._material = undefined;
        this._translucent = undefined;

        /**
         * User-defined object returned when the ellipsoid is picked.
         *
         * @type Object
         *
         * @default undefined
         *
         * @see Scene#pick
         */
        this.id = options.id;
        this._id = undefined;

        /**
         * This property is for debugging only; it is not for production use nor is it optimized.
         * <p>
         * Draws the bounding sphere for each {@see DrawCommand} in the primitive.
         * </p>
         *
         * @type {Boolean}
         *
         * @default false
         */
        this.debugShowBoundingVolume = defaultValue(options.debugShowBoundingVolume, false);

        /**
         * @private
         */
        this.onlySunLighting = defaultValue(options.onlySunLighting, false);
        this._onlySunLighting = false;

        this._owner = options._owner;

        this._sp = undefined;
        this._rs = undefined;
        this._va = undefined;

        this._pickSP = undefined;
        this._pickId = undefined;

        this._colorCommand = new DrawCommand();
        this._colorCommand.owner = this;
        this._pickCommand = new DrawCommand();
        this._pickCommand.owner = this;
        this._commandLists = new CommandLists();

        var that = this;
        this._uniforms = {
            u_radii : function() {
                return that.radii;
            },
            u_oneOverEllipsoidRadiiSquared : function() {
                return that._oneOverEllipsoidRadiiSquared;
            }
        };

        this._pickUniforms = {
            czm_pickColor : function() {
                return that._pickId.color;
            }
        };
    };

    function getVertexArray(context) {
        var vertexArray = context.cache.ellipsoidPrimitive_vertexArray;

        if (defined(vertexArray)) {
            return vertexArray;
        }

        var geometry = BoxGeometry.createGeometry(BoxGeometry.fromDimensions({
            dimensions : new Cartesian3(2.0, 2.0, 2.0)
        }));

        vertexArray = context.createVertexArrayFromGeometry({
            geometry: geometry,
            attributeIndices: attributeIndices,
            bufferUsage: BufferUsage.STATIC_DRAW
        });

        context.cache.ellipsoidPrimitive_vertexArray = vertexArray;
        return vertexArray;
    }

    /**
     * @private
     *
     * @exception {DeveloperError} this.material must be defined.
     */
    EllipsoidPrimitive.prototype.update = function(context, frameState, commandList) {
        if (!this.show ||
            (frameState.mode !== SceneMode.SCENE3D) ||
            (!defined(this.center)) ||
            (!defined(this.radii))) {
            return;
        }

        if (!defined(this.material)) {
            throw new DeveloperError('this.material must be defined.');
        }

        var translucent = this.material.isTranslucent();
        var translucencyChanged = this._translucent !== translucent;

        if (!defined(this._rs) || translucencyChanged) {
            this._translucent = translucent;

            this._rs = context.createRenderState({
                // Cull front faces - not back faces - so the ellipsoid doesn't
                // disappear if the viewer enters the bounding box.
                cull : {
                    enabled : true,
                    face : CullFace.FRONT
                },
                depthTest : {
                    enabled : true
                },
                // Do not write depth since the depth for the bounding box is
                // wrong; it is not the true depth of the ray casted ellipsoid.
                // Only write depth when EXT_frag_depth is supported.
                depthMask : !translucent && context.getFragmentDepth(),
                blending : translucent ? BlendingState.ALPHA_BLEND : undefined
            });
        }

        if (!defined(this._va)) {
            this._va = getVertexArray(context);
        }

        var boundingSphereDirty = false;

        var radii = this.radii;
        if (!Cartesian3.equals(this._radii, radii)) {
            Cartesian3.clone(radii, this._radii);

            var r = this._oneOverEllipsoidRadiiSquared;
            r.x = 1.0 / (radii.x * radii.x);
            r.y = 1.0 / (radii.y * radii.y);
            r.z = 1.0 / (radii.z * radii.z);

            boundingSphereDirty = true;
        }

<<<<<<< HEAD
        if (this.modelMatrix !== this._modelMatrix || this.center !== this._center) {
            this._modelMatrix = this.modelMatrix;
            this._center = this._center;
=======
        if (!Matrix4.equals(this.modelMatrix, this._modelMatrix) || !Cartesian3.equals(this.center, this._center)) {
            Matrix4.clone(this.modelMatrix, this._modelMatrix);
            Cartesian3.clone(this.center, this._center);
>>>>>>> c0fd5eb5

            // Translate model coordinates used for rendering such that the origin is the center of the ellipsoid.
            Matrix4.multiplyByTranslation(this.modelMatrix, this.center, this._computedModelMatrix);
            boundingSphereDirty = true;
        }

        if (boundingSphereDirty) {
            Cartesian3.clone(Cartesian3.ZERO, this._boundingSphere.center);
            this._boundingSphere.radius = Cartesian3.getMaximumComponent(radii);
            BoundingSphere.transform(this._boundingSphere, this._computedModelMatrix, this._boundingSphere);
        }

        var ellipsoidCommandLists = this._commandLists;
        ellipsoidCommandLists.removeAll();

        var materialChanged = this._material !== this.material;
        this._material = this.material;
        this._material.update(context);

        var lightingChanged = this.onlySunLighting !== this._onlySunLighting;
        this._onlySunLighting = this.onlySunLighting;

        var colorCommand = this._colorCommand;

        // Recompile shader when material, lighting, or transluceny changes
        if (materialChanged || lightingChanged || translucencyChanged) {
            var colorFS = createShaderSource({
                defines : [
                    this.onlySunLighting ? 'ONLY_SUN_LIGHTING' : '',
                    (!translucent && context.getFragmentDepth()) ? 'WRITE_DEPTH' : ''
                ],
                sources : [this.material.shaderSource, EllipsoidFS] }
            );

            this._sp = context.getShaderCache().replaceShaderProgram(this._sp, EllipsoidVS, colorFS, attributeIndices);

            colorCommand.primitiveType = PrimitiveType.TRIANGLES;
            colorCommand.vertexArray = this._va;
            colorCommand.renderState = this._rs;
            colorCommand.shaderProgram = this._sp;
            colorCommand.uniformMap = combine([this._uniforms, this.material._uniforms], false, false);
            colorCommand.executeInClosestFrustum = translucent;
            colorCommand.owner = defaultValue(this._owner, this);
        }

        var passes = frameState.passes;

        if (passes.color) {
            colorCommand.boundingVolume = this._boundingSphere;
            colorCommand.debugShowBoundingVolume = this.debugShowBoundingVolume;
            colorCommand.modelMatrix = this._computedModelMatrix;

            if (translucent) {
                ellipsoidCommandLists.translucentList.push(colorCommand);
            } else {
                ellipsoidCommandLists.opaqueList.push(colorCommand);
            }
        }

        if (passes.pick) {
            var pickCommand = this._pickCommand;

            if (!defined(this._pickId) || (this._id !== this.id)) {
                this._id = this.id;
                this._pickId = this._pickId && this._pickId.destroy();
                this._pickId = context.createPickId({
                    primitive : this,
                    id : this.id
                });
            }

            // Recompile shader when material changes
            if (materialChanged || lightingChanged || !defined(this._pickSP)) {
                var pickFS = createShaderSource({
                    defines : [
                        this.onlySunLighting ? 'ONLY_SUN_LIGHTING' : '',
                        (!translucent && context.getFragmentDepth()) ? 'WRITE_DEPTH' : ''
                    ],
                    sources : [this.material.shaderSource, EllipsoidFS],
                    pickColorQualifier : 'uniform'
                });

                this._pickSP = context.getShaderCache().replaceShaderProgram(this._pickSP, EllipsoidVS, pickFS, attributeIndices);

                pickCommand.primitiveType = PrimitiveType.TRIANGLES;
                pickCommand.vertexArray = this._va;
                pickCommand.renderState = this._rs;
                pickCommand.shaderProgram = this._pickSP;
                pickCommand.uniformMap = combine([this._uniforms, this._pickUniforms, this.material._uniforms], false, false);
                pickCommand.executeInClosestFrustum = translucent;
                pickCommand.owner = defaultValue(this._owner, this);
            }

            pickCommand.boundingVolume = this._boundingSphere;
            pickCommand.modelMatrix = this._computedModelMatrix;

            if (translucent) {
                ellipsoidCommandLists.pickList.translucentList.push(pickCommand);
            } else {
                ellipsoidCommandLists.pickList.opaqueList.push(pickCommand);
            }
        }

        commandList.push(ellipsoidCommandLists);
    };

    /**
     * Returns true if this object was destroyed; otherwise, false.
     * <br /><br />
     * If this object was destroyed, it should not be used; calling any function other than
     * <code>isDestroyed</code> will result in a {@link DeveloperError} exception.
     *
     * @memberof EllipsoidPrimitive
     *
     * @returns {Boolean} <code>true</code> if this object was destroyed; otherwise, <code>false</code>.
     *
     * @see EllipsoidPrimitive#destroy
     */
    EllipsoidPrimitive.prototype.isDestroyed = function() {
        return false;
    };

    /**
     * Destroys the WebGL resources held by this object.  Destroying an object allows for deterministic
     * release of WebGL resources, instead of relying on the garbage collector to destroy this object.
     * <br /><br />
     * Once an object is destroyed, it should not be used; calling any function other than
     * <code>isDestroyed</code> will result in a {@link DeveloperError} exception.  Therefore,
     * assign the return value (<code>undefined</code>) to the object as done in the example.
     *
     * @memberof EllipsoidPrimitive
     *
     * @returns {undefined}
     *
     * @exception {DeveloperError} This object was destroyed, i.e., destroy() was called.
     *
     * @see EllipsoidPrimitive#isDestroyed
     *
     * @example
     * e = e && e.destroy();
     */
    EllipsoidPrimitive.prototype.destroy = function() {
        this._sp = this._sp && this._sp.release();
        this._pickSP = this._pickSP && this._pickSP.release();
        this._pickId = this._pickId && this._pickId.destroy();
        return destroyObject(this);
    };

    return EllipsoidPrimitive;
});<|MERGE_RESOLUTION|>--- conflicted
+++ resolved
@@ -100,11 +100,7 @@
          * @see EllipsoidPrimitive#modelMatrix
          */
         this.center = Cartesian3.clone(defaultValue(options.center, Cartesian3.ZERO));
-<<<<<<< HEAD
-        this._center = undefined;
-=======
         this._center = new Cartesian3();
->>>>>>> c0fd5eb5
 
         /**
          * The radius of the ellipsoid along the <code>x</code>, <code>y</code>, and <code>z</code> axes in the ellipsoid's model coordinates.
@@ -147,11 +143,7 @@
          * @see czm_model
          */
         this.modelMatrix = Matrix4.clone(defaultValue(options.modelMatrix, Matrix4.IDENTITY));
-<<<<<<< HEAD
-        this._modelMatrix = undefined;
-=======
         this._modelMatrix = new Matrix4();
->>>>>>> c0fd5eb5
         this._computedModelMatrix = new Matrix4();
 
         /**
@@ -327,15 +319,9 @@
             boundingSphereDirty = true;
         }
 
-<<<<<<< HEAD
-        if (this.modelMatrix !== this._modelMatrix || this.center !== this._center) {
-            this._modelMatrix = this.modelMatrix;
-            this._center = this._center;
-=======
         if (!Matrix4.equals(this.modelMatrix, this._modelMatrix) || !Cartesian3.equals(this.center, this._center)) {
             Matrix4.clone(this.modelMatrix, this._modelMatrix);
             Cartesian3.clone(this.center, this._center);
->>>>>>> c0fd5eb5
 
             // Translate model coordinates used for rendering such that the origin is the center of the ellipsoid.
             Matrix4.multiplyByTranslation(this.modelMatrix, this.center, this._computedModelMatrix);
