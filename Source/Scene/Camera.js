--- conflicted
+++ resolved
@@ -2498,11 +2498,7 @@
         }
 
         var sscc = this._scene.screenSpaceCameraController;
-<<<<<<< HEAD
-		
-=======
-
->>>>>>> 26e081fd
+
         if (defined(sscc) || mode === SceneMode.SCENE2D) {
             var ellipsoid = this._scene.mapProjection.ellipsoid;
             var destinationCartographic = ellipsoid.cartesianToCartographic(destination, scratchFlyToCarto);
@@ -2510,7 +2506,6 @@
 
             // Make sure camera doesn't zoom outside set limits
             if (defined(sscc)) {
-<<<<<<< HEAD
 				//The computed height for rectangle in 2D/CV is stored in the 'z' component of Cartesian3
 				if (mode !== SceneMode.SCENE3D && isRectangle) {
 					destination.z = CesiumMath.clamp(destination.z, sscc.minimumZoomDistance, sscc.maximumZoomDistance);
@@ -2533,21 +2528,6 @@
 			if (destinationCartographic.height !== height) {
 				destination = ellipsoid.cartographicToCartesian(destinationCartographic, scratchFlyToDestination);
 			}
-=======
-                destinationCartographic.height = CesiumMath.clamp(destinationCartographic.height, sscc.minimumZoomDistance, sscc.maximumZoomDistance);
-            }
-
-            // The max height in 2D might be lower than the max height for sscc.
-            if (mode === SceneMode.SCENE2D) {
-                var maxHeight = ellipsoid.maximumRadius * Math.PI * 2.0;
-                destinationCartographic.height = Math.min(destinationCartographic.height, maxHeight);
-            }
-
-            //Only change if we clamped the height
-            if (destinationCartographic.height !== height) {
-                destination = ellipsoid.cartographicToCartesian(destinationCartographic, scratchFlyToDestination);
-            }
->>>>>>> 26e081fd
         }
 
         newOptions.destination = destination;
