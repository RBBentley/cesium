--- conflicted
+++ resolved
@@ -1159,7 +1159,6 @@
      * @type Array
      */
     CzmlDataSource.updaters = [processClock,//
-<<<<<<< HEAD
                                processBillboard, //
                                processEllipse, //
                                processEllipsoid, //
@@ -1177,24 +1176,6 @@
                                processOrientation, //
                                processVertexPositions, //
                                processAvailability];
-=======
-    processBillboard, //
-    processEllipse, //
-    processEllipsoid, //
-    processCone, //
-    processLabel, //
-    processPath, //
-    processPoint, //
-    processPolygon, //
-    processPolyline, //
-    processPyramid, //
-    processVector, //
-    processPosition, //
-    processViewFrom, //
-    processOrientation, //
-    processVertexPositions, //
-    processAvailability];
->>>>>>> a58d1a00
 
     /**
      * Gets an event that will be raised when non-time-varying data changes
