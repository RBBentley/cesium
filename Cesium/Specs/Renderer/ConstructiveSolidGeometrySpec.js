defineSuite([
         '../Specs/createContext',
         '../Specs/destroyContext',
         '../Specs/renderFragment',
         'Shaders/Ray',
         'Shaders/ConstructiveSolidGeometry'
     ], "Renderer/ConstructiveSolidGeometry", function(
         createContext,
         destroyContext,
         renderFragment,
         ShadersRay,
         ShadersConstructiveSolidGeometry) {
    "use strict";
    /*global xit,it,expect,beforeEach,afterEach*/

    var context;

    beforeEach(function() {
        context = createContext();
    });

    afterEach(function() {
        destroyContext(context);
    });

    renderFragment = (function(renderFragment) {
        return function(context, fs) {
            var fsSource =
<<<<<<< HEAD
                "#line 0\n" +
                ShadersRay +
                "#line 0\n" +
                ShadersConstructiveSolidGeometry +
                "#line 0\n" +
                fs;
            return renderFragment(context, fsSource);
        };
    })(renderFragment);

    ///////////////////////////////////////////////////////////////////////

    it("agi_quadraticRealPolynomialRealRoots: negative b", function() {
        var fs =
            "void main() { " +
            "  agi_quadraticRoots r = agi_quadraticRealPolynomialRealRoots(2.0, -4.0, -6.0);" + // 2(x+1)(x-3)
            "  gl_FragColor = vec4((r.numberOfRoots == 2) && (r.root0 == -1.0) && (r.root1 == 3.0)); " +
            "}";
        expect(renderFragment(context, fs)).toEqualArray([255, 255, 255, 255]);
    });

    it("agi_quadraticRealPolynomialRealRoots: positive b", function() {
        var fs =
            "void main() { " +
            "  agi_quadraticRoots r = agi_quadraticRealPolynomialRealRoots(2.0, 4.0, -6.0);" + // 2(x+1)(x-3)
            "  gl_FragColor = vec4((r.numberOfRoots == 2) && (r.root0 == -3.0) && (r.root1 == 1.0)); " +
            "}";
        expect(renderFragment(context, fs)).toEqualArray([255, 255, 255, 255]);
    });

    it("agi_quadraticRealPolynomialRealRoots: marginally negative radical case", function() {
        var fs =
            "void main() { " +
            "  agi_quadraticRoots r = agi_quadraticRealPolynomialRealRoots(2.0, -3.999999999999999, 2.0);" + // 2(x-1)(x-1)
            "  gl_FragColor = vec4((r.numberOfRoots == 2) && agi_equalsEpsilon(r.root0, 1.0) && agi_equalsEpsilon(r.root1, 1.0)); " +
            "}";
        expect(renderFragment(context, fs)).toEqualArray([255, 255, 255, 255]);
    });

    it("agi_quadraticRealPolynomialRealRoots: complex roots", function() {
        var fs =
            "void main() { " +
            "  agi_quadraticRoots r = agi_quadraticRealPolynomialRealRoots(2.0, -4.0, 6.0);" + // f(x) = 2x^2 - 4x + 6
            "  gl_FragColor = vec4(r.numberOfRoots == 0); " +
            "}";
        expect(renderFragment(context, fs)).toEqualArray([255, 255, 255, 255]);
    });

    it("agi_quadraticRealPolynomialRealRoots: intractable", function() {
        var fs =
            "void main() { " +
            "  agi_quadraticRoots r = agi_quadraticRealPolynomialRealRoots(0.0, 0.0, -3.0);" + // f(x) = -3
            "  gl_FragColor = vec4(r.numberOfRoots == 0); " +
            "}";
        expect(renderFragment(context, fs)).toEqualArray([255, 255, 255, 255]);
    });

    it("agi_quadraticRealPolynomialRealRoots: linear", function() {
        var fs =
            "void main() { " +
            "  agi_quadraticRoots r = agi_quadraticRealPolynomialRealRoots(0.0, 2.0, 8.0);" + // f(x) = 2x + 8
            "  gl_FragColor = vec4((r.numberOfRoots == 1) && (r.root0 == -4.0)); " +
            "}";
        expect(renderFragment(context, fs)).toEqualArray([255, 255, 255, 255]);
    });

    it("agi_quadraticRealPolynomialRealRoots: 2nd order monomial", function() {
        var fs =
            "void main() { " +
            "  agi_quadraticRoots r = agi_quadraticRealPolynomialRealRoots(3.0, 0.0, 0.0);" + // f(x) = 3x^2
            "  gl_FragColor = vec4((r.numberOfRoots == 2) && (r.root0 == 0.0) && (r.root1 == 0.0)); " +
            "}";
        expect(renderFragment(context, fs)).toEqualArray([255, 255, 255, 255]);
    });

    it("agi_quadraticRealPolynomialRealRoots: parabolic complex roots", function() {
        var fs =
            "void main() { " +
            "  agi_quadraticRoots r = agi_quadraticRealPolynomialRealRoots(3.0, 0.0, 18.0);" + // f(x) = 2x^2 + 18
            "  gl_FragColor = vec4(r.numberOfRoots == 0); " +
            "}";
        expect(renderFragment(context, fs)).toEqualArray([255, 255, 255, 255]);
    });

    it("agi_quadraticRealPolynomialRealRoots: parabolic real roots", function() {
        var fs =
            "void main() { " +
            "  agi_quadraticRoots r = agi_quadraticRealPolynomialRealRoots(2.0, 0.0, -18.0);" + // f(x) = 2x^2 - 18
            "  gl_FragColor = vec4((r.numberOfRoots == 2) && (r.root0 == -3.0) && (r.root1 == 3.0)); " +
            "}";
        expect(renderFragment(context, fs)).toEqualArray([255, 255, 255, 255]);
    });

    it("agi_quadraticRealPolynomialRealRoots: zero and negative root", function() {
        var fs =
            "void main() { " +
            "  agi_quadraticRoots r = agi_quadraticRealPolynomialRealRoots(2.0, 6.0, 0.0);" + // f(x) = 2x^2 + 6x
            "  gl_FragColor = vec4((r.numberOfRoots == 2) && (r.root0 == -3.0) && (r.root1 == 0.0)); " +
            "}";
        expect(renderFragment(context, fs)).toEqualArray([255, 255, 255, 255]);
    });

    it("agi_quadraticRealPolynomialRealRoots: zero and positive root", function() {
        var fs =
            "void main() { " +
            "  agi_quadraticRoots r = agi_quadraticRealPolynomialRealRoots(2.0, -6.0, 0.0);" + // f(x) = 2x^2 - 6x
            "  gl_FragColor = vec4((r.numberOfRoots == 2) && (r.root0 == 0.0) && (r.root1 == 3.0)); " +
            "}";
        expect(renderFragment(context, fs)).toEqualArray([255, 255, 255, 255]);
    });

    ///////////////////////////////////////////////////////////////////////

    it("agi_raySphereIntersectionInterval: fails to intersect (1)", function() {
        var fs =
            "void main() { " +
            "  agi_ray ray = agi_ray(vec3(0.0), vec3(-1.0, 0.0, 0.0));" +
            "  agi_sphere sphere = agi_sphere(vec3(2.0, 0.0, 0.0), 1.0); " +
            "  agi_raySegment i = agi_raySphereIntersectionInterval(ray, sphere);" +
            "  gl_FragColor = vec4(agi_isEmpty(i)); " +
            "}";
        expect(renderFragment(context, fs)).toEqualArray([255, 255, 255, 255]);
    });

    it("agi_raySphereIntersectionInterval: fails to intersect (2)", function() {
        var fs =
            "void main() { " +
            "  agi_ray ray = agi_ray(vec3(0.0, 2.0, 0.0), vec3(1.0, 0.0, 0.0));" +
            "  agi_sphere sphere = agi_sphere(vec3(2.0, 0.0, 0.0), 1.0); " +
            "  agi_raySegment i = agi_raySphereIntersectionInterval(ray, sphere);" +
            "  gl_FragColor = vec4(agi_isEmpty(i)); " +
            "}";
        expect(renderFragment(context, fs)).toEqualArray([255, 255, 255, 255]);
    });

    it("agi_raySphereIntersectionInterval: fails to intersect (3)", function() {
        var fs =
            "void main() { " +
            "  agi_ray ray = agi_ray(vec3(0.0), normalize(vec3(1.0, 2.0, 0.0)));" +
            "  agi_sphere sphere = agi_sphere(vec3(2.0, 0.0, 0.0), 1.0); " +
            "  agi_raySegment i = agi_raySphereIntersectionInterval(ray, sphere);" +
            "  gl_FragColor = vec4(agi_isEmpty(i)); " +
            "}";
        expect(renderFragment(context, fs)).toEqualArray([255, 255, 255, 255]);
    });

    it("agi_raySphereIntersectionInterval: fails to intersect (4)", function() {
        var fs =
            "void main() { " +
            "  agi_ray ray = agi_ray(vec3(0.0), vec3(-1.0, 0.0, 0.0));" +
            "  agi_sphere sphere = agi_sphere(vec3(2.0, 0.0, 0.0), 0.0); " +
            "  agi_raySegment i = agi_raySphereIntersectionInterval(ray, sphere);" +
            "  gl_FragColor = vec4(agi_isEmpty(i)); " +
            "}";
        expect(renderFragment(context, fs)).toEqualArray([255, 255, 255, 255]);
    });

    it("agi_raySphereIntersectionInterval: outside ray intersects", function() {
        var fs =
            "void main() { " +
            "  agi_ray ray = agi_ray(vec3(0.0), vec3(1.0, 0.0, 0.0));" +
            "  agi_sphere sphere = agi_sphere(vec3(2.0, 0.0, 0.0), 1.0); " +
            "  agi_raySegment i = agi_raySphereIntersectionInterval(ray, sphere);" +
            "  gl_FragColor = vec4(i == agi_raySegment(1.0, 3.0)); " +
            "}";
        expect(renderFragment(context, fs)).toEqualArray([255, 255, 255, 255]);
    });

    it("agi_raySphereIntersectionInterval: outside ray intersects at tangent", function() {
        var fs =
            "void main() { " +
            "  agi_ray ray = agi_ray(vec3(0.0, 1.0, 0.0), vec3(1.0, 0.0, 0.0));" +
            "  agi_sphere sphere = agi_sphere(vec3(2.0, 0.0, 0.0), 1.0); " +
            "  agi_raySegment i = agi_raySphereIntersectionInterval(ray, sphere);" +
            "  gl_FragColor = vec4(i == agi_raySegment(2.0, 2.0)); " +
            "}";
        expect(renderFragment(context, fs)).toEqualArray([255, 255, 255, 255]);
    });

    it("agi_raySphereIntersectionInterval: inside ray intersects 0", function() {
        var fs =
            "void main() { " +
            "  agi_ray ray = agi_ray(vec3(2.0, 0.0, 0.0), vec3(1.0, 0.0, 0.0));" +
            "  agi_sphere sphere = agi_sphere(vec3(2.0, 0.0, 0.0), 1.0); " +
            "  agi_raySegment i = agi_raySphereIntersectionInterval(ray, sphere);" +
            "  gl_FragColor = vec4(i == agi_raySegment(0.0, 1.0)); " +
            "}";
        expect(renderFragment(context, fs)).toEqualArray([255, 255, 255, 255]);
    });

    it("agi_raySphereIntersectionInterval: inside ray intersects 1", function() {
        var fs =
            "void main() { " +
            "  agi_ray ray = agi_ray(vec3(2.0, 0.0, 0.0), vec3(-1.0, 0.0, 0.0));" +
            "  agi_sphere sphere = agi_sphere(vec3(2.0, 0.0, 0.0), 1.0); " +
            "  agi_raySegment i = agi_raySphereIntersectionInterval(ray, sphere);" +
            "  gl_FragColor = vec4(i == agi_raySegment(0.0, 1.0)); " +
            "}";
        expect(renderFragment(context, fs)).toEqualArray([255, 255, 255, 255]);
    });

    ///////////////////////////////////////////////////////////////////////

    it("agi_sphereNormal: 0", function() {
        var fs =
            "void main() { " +
            "  vec3 normal = agi_sphereNormal(agi_sphere(vec3(0.0), 1.0), vec3(1.0, 0.0, 0.0));" +
            "  gl_FragColor = vec4(normal == vec3(1.0, 0.0, 0.0)); " +
            "}";
        expect(renderFragment(context, fs)).toEqualArray([255, 255, 255, 255]);
    });

    it("agi_sphereNormal: 1", function() {
        var fs =
            "void main() { " +
            "  vec3 normal = agi_sphereNormal(agi_sphere(vec3(0.0, 1.0, 0.0), 1.0), vec3(0.0, 2.0, 0.0));" +
            "  gl_FragColor = vec4(normal == vec3(0.0, 1.0, 0.0)); " +
            "}";
        expect(renderFragment(context, fs)).toEqualArray([255, 255, 255, 255]);
    });

    ///////////////////////////////////////////////////////////////////////

    it("agi_ellipsoidContainsPoint: doesn't contain point 0", function() {
        var fs =
            "void main() {" +
            "  agi_ellipsoid ellipsoid = agi_ellipsoidNew(vec3(0.0), vec3(3.0, 2.0, 1.0));" + // center, radii
            "  vec3 point = vec3(4.0, 0.0, 0.0);" +
            "  gl_FragColor = vec4(!agi_ellipsoidContainsPoint(ellipsoid, point)); " +
            "}";
        expect(renderFragment(context, fs)).toEqualArray([255, 255, 255, 255]);
    });

    it("agi_ellipsoidContainsPoint: doesn't contain point 1", function() {
        var fs =
            "void main() {" +
            "  agi_ellipsoid ellipsoid = agi_ellipsoidNew(vec3(0.0), vec3(3.0, 2.0, 1.0));" + // center, radii
            "  vec3 point = vec3(-4.0, 0.0, 0.0);" +
            "  gl_FragColor = vec4(!agi_ellipsoidContainsPoint(ellipsoid, point)); " +
            "}";
        expect(renderFragment(context, fs)).toEqualArray([255, 255, 255, 255]);
    });

    it("agi_ellipsoidContainsPoint: doesn't contain point 2", function() {
        var fs =
            "void main() {" +
            "  agi_ellipsoid ellipsoid = agi_ellipsoidNew(vec3(0.0), vec3(3.0, 2.0, 1.0));" + // center, radii
            "  vec3 point = vec3(0.0, 0.0, 2.0);" +
            "  gl_FragColor = vec4(!agi_ellipsoidContainsPoint(ellipsoid, point)); " +
            "}";
        expect(renderFragment(context, fs)).toEqualArray([255, 255, 255, 255]);
    });

    it("agi_ellipsoidContainsPoint: doesn't contain point 3", function() {
        var fs = "void main() {" + "agi_ellipsoid ellipsoid = agi_ellipsoidNew(vec3(0.0), vec3(3.0, 2.0, 1.0));" + // center, radii
        "vec3 point = vec3(0.0, 0.0, -2.0);" + "gl_FragColor = vec4(!agi_ellipsoidContainsPoint(ellipsoid, point)); }";
        expect(renderFragment(context, fs)).toEqualArray([255, 255, 255, 255]);
    });

    it("agi_ellipsoidContainsPoint: contains point 0", function() {
        var fs =
            "void main() {" +
            "  agi_ellipsoid ellipsoid = agi_ellipsoidNew(vec3(0.0), vec3(3.0, 2.0, 1.0));" + // center, radii
            "  vec3 point = vec3(2.0, 0.0, 0.0);" +
            "  gl_FragColor = vec4(agi_ellipsoidContainsPoint(ellipsoid, point)); " +
            "}";
        expect(renderFragment(context, fs)).toEqualArray([255, 255, 255, 255]);
    });

    it("agi_ellipsoidContainsPoint: contains point 1", function() {
        var fs =
            "void main() {" +
            "  agi_ellipsoid ellipsoid = agi_ellipsoidNew(vec3(0.0), vec3(3.0, 2.0, 1.0));" + // center, radii
            "  vec3 point = vec3(-2.0, 0.0, 0.0);" +
            "  gl_FragColor = vec4(agi_ellipsoidContainsPoint(ellipsoid, point)); " +
            "}";
        expect(renderFragment(context, fs)).toEqualArray([255, 255, 255, 255]);
    });

    it("agi_ellipsoidContainsPoint: contains point 2", function() {
        var fs =
            "void main() {" +
            "  agi_ellipsoid ellipsoid = agi_ellipsoidNew(vec3(0.0), vec3(3.0, 2.0, 1.0));" + // center, radii
            "  vec3 point = vec3(0.0, 1.0, 0.0);" +
            "  gl_FragColor = vec4(agi_ellipsoidContainsPoint(ellipsoid, point)); " +
            "}";
        expect(renderFragment(context, fs)).toEqualArray([255, 255, 255, 255]);
    });

    it("agi_ellipsoidContainsPoint: contains point 3", function() {
        var fs =
            "void main() {" +
            "  agi_ellipsoid ellipsoid = agi_ellipsoidNew(vec3(0.0), vec3(3.0, 2.0, 1.0));" + // center, radii
            "  vec3 point = vec3(0.0, -1.0, 0.0);" +
            "  gl_FragColor = vec4(agi_ellipsoidContainsPoint(ellipsoid, point)); " +
            "}";
        expect(renderFragment(context, fs)).toEqualArray([255, 255, 255, 255]);
    });

    ///////////////////////////////////////////////////////////////////////

    it("agi_coneContainsPoint: doesn't contain point 0", function() {
        var fs =
            "void main() {" +
            "  agi_cone cone = agi_coneNew(vec3(0.0), vec3(0.0, 0.0, 1.0), radians(45.0));" + // vertex, axis, halfAperture
            "  vec3 point = vec3(1.0, 0.0, 0.0);" +
            "  gl_FragColor = vec4(!agi_coneContainsPoint(cone, point)); " +
            "}";
        expect(renderFragment(context, fs)).toEqualArray([255, 255, 255, 255]);
    });

    it("agi_coneContainsPoint: doesn't contain point 1", function() {
        var fs =
            "void main() {" +
            "  agi_cone cone = agi_coneNew(vec3(0.0, 0.0, 1.0), vec3(0.0, 0.0, 1.0), radians(45.0));" + // vertex, axis, halfAperture
            "  vec3 point = vec3(-1.0, 0.0, 0.0);" +
            "  gl_FragColor = vec4(!agi_coneContainsPoint(cone, point)); " +
            "}";
        expect(renderFragment(context, fs)).toEqualArray([255, 255, 255, 255]);
    });

    it("agi_coneContainsPoint: doesn't contain point 2", function() {
        var fs =
            "void main() {" +
            "  agi_cone cone = agi_coneNew(vec3(0.0), vec3(0.0, 0.0, 1.0), radians(45.0));" + // vertex, axis, halfAperture
            "  vec3 point = vec3(0.0, 0.0, -1.0);" +
            "  gl_FragColor = vec4(!agi_coneContainsPoint(cone, point)); " +
            "}";
        expect(renderFragment(context, fs)).toEqualArray([255, 255, 255, 255]);
    });

    it("agi_coneContainsPoint: doesn't contain point 2", function() {
        var fs =
            "void main() {" +
            "  agi_cone cone = agi_coneNew(vec3(0.0), vec3(0.0, 0.0, 1.0), radians(120.0));" + // vertex, axis, halfAperture
            "  vec3 point = vec3(0.0, 0.0, -1.0);" +
            "  gl_FragColor = vec4(!agi_coneContainsPoint(cone, point)); " +
            "}";
        expect(renderFragment(context, fs)).toEqualArray([255, 255, 255, 255]);
    });

    it("agi_coneContainsPoint: contains point 0", function() {
        var fs =
            "void main() {" +
            "  agi_cone cone = agi_coneNew(vec3(0.0, 0.0, 2.0), vec3(0.0, 0.0, 1.0), radians(45.0));" + // vertex, axis, halfAperture
            "  vec3 point = vec3(0.0, 0.0, 3.0);" +
            "  gl_FragColor = vec4(agi_coneContainsPoint(cone, point)); " +
            "}";
        expect(renderFragment(context, fs)).toEqualArray([255, 255, 255, 255]);
    });

    it("agi_coneContainsPoint: contains point 1", function() {
        var fs =
            "void main() {" +
            "  agi_cone cone = agi_coneNew(vec3(0.0), vec3(0.0, 0.0, 1.0), radians(45.0));" + // vertex, axis, halfAperture
            "  vec3 point = vec3(1.0, 0.0, 2.0);" +
            "  gl_FragColor = vec4(agi_coneContainsPoint(cone, point)); " +
            "}";
        expect(renderFragment(context, fs)).toEqualArray([255, 255, 255, 255]);
    });

    it("agi_coneContainsPoint: contains point 2", function() {
        var fs =
            "void main() {" +
            "  agi_cone cone = agi_coneNew(vec3(0.0), vec3(0.0, 0.0, 1.0), radians(120.0));" + // vertex, axis, halfAperture
            "  vec3 point = vec3(1.0, 0.0, 0.0);" +
            "  gl_FragColor = vec4(agi_coneContainsPoint(cone, point)); " +
            "}";
        expect(renderFragment(context, fs)).toEqualArray([255, 255, 255, 255]);
    });

    ///////////////////////////////////////////////////////////////////////

    it("agi_rayConeIntersectionInterval: half aperture of 0.0", function() {
        var fs =
            "void main() {" +
            "  agi_ray ray = agi_ray(vec3(0.0, 0.0, -1.0), vec3(0.0, 0.0, -1.0));" + // origin, direction
            "  agi_cone cone = agi_coneNew(vec3(0.0), vec3(0.0, 0.0, 1.0), radians(0.0));" + // vertex, axis, halfAperture
            "  agi_raySegmentCollection result = agi_rayConeIntersectionInterval(ray, cone);" +
            "  gl_FragColor = vec4(result.count == 0); " +
            "}";
        expect(renderFragment(context, fs)).toEqualArray([255, 255, 255, 255]);
    });

    xit("agi_rayConeIntersectionInterval: half aperture of 90.0 (fails with Angle)", function() {
        var fs =
            "void main() {" +
            "  agi_ray ray = agi_ray(vec3(1.0, 1.0, -1.0), vec3(0.0, 0.0, 1.0));" + // origin, direction
            "  agi_cone cone = agi_coneNew(vec3(0.0), vec3(0.0, 0.0, 1.0), radians(90.0));" + // vertex, axis, halfAperture
            "  agi_raySegmentCollection result = agi_rayConeIntersectionInterval(ray, cone);" +
            "  gl_FragColor = vec4((result.count == 1) " +
            "    && agi_equalsEpsilon(1.0, result.intervals[0].start, agi_epsilon6) " +
            "    && (result.intervals[0].stop == agi_infinity)); " +
            "}";
        expect(renderFragment(context, fs)).toEqualArray([255, 255, 255, 255]);
    });

    it("agi_rayConeIntersectionInterval: half aperture of 180.0", function() {
        var fs =
            "void main() {" +
            "  agi_ray ray = agi_ray(vec3(0.0, 0.0, -1.0), vec3(0.0, 0.0, -1.0));" + // origin, direction
            "  agi_cone cone = agi_coneNew(vec3(0.0), vec3(0.0, 0.0, 1.0), radians(180.0));" + // vertex, axis, halfAperture
            "  agi_raySegmentCollection result = agi_rayConeIntersectionInterval(ray, cone);" +
            "  gl_FragColor = vec4((result.count == 1) " +
            "    && agi_equalsEpsilon(0.0, result.intervals[0].start) " +
            "    && (result.intervals[0].stop == agi_infinity)); " +
            "}";
        expect(renderFragment(context, fs)).toEqualArray([255, 255, 255, 255]);
    });

    it("agi_rayConeIntersectionInterval: ray misses cone 0", function() {
        var fs =
            "void main() {" +
            "  agi_ray ray = agi_ray(vec3(0.0, 0.0, -1.0), vec3(0.0, 0.0, -1.0));" + // origin, direction
            "  agi_cone cone = agi_coneNew(vec3(0.0), vec3(0.0, 0.0, 1.0), radians(45.0));" + // vertex, axis, halfAperture
            "  agi_raySegmentCollection result = agi_rayConeIntersectionInterval(ray, cone);" +
            "  gl_FragColor = vec4(result.count == 0); " +
            "}";
        expect(renderFragment(context, fs)).toEqualArray([255, 255, 255, 255]);
    });

    it("agi_rayConeIntersectionInterval: ray misses cone 1", function() {
        var fs =
            "void main() {" +
            "  agi_ray ray = agi_ray(vec3(0.0), vec3(1.0, 0.0, 0.0));" + // origin, direction
            "  agi_cone cone = agi_coneNew(vec3(0.0, 0.0, 1.0), vec3(0.0, 0.0, 1.0), radians(45.0) );" + // vertex, axis, halfAperture
            "  agi_raySegmentCollection result = agi_rayConeIntersectionInterval(ray, cone);" +
            "  gl_FragColor = vec4(result.count == 0); " +
            "}";
        expect(renderFragment(context, fs)).toEqualArray([255, 255, 255, 255]);
    });

    it("agi_rayConeIntersectionInterval: outside ray intersects 0 - on cone's surface", function() {
        var fs =
            "void main() {" +
            "  agi_ray ray = agi_ray(vec3(4.0, 1.0, 2.0), normalize(vec3(-1.0, 0.0, 1.0)));" + // origin, direction
            "  agi_cone cone = agi_coneNew(vec3(1.0), vec3(0.0, 0.0, 1.0), radians(45.0));" + // vertex, axis, halfAperture
            "  agi_raySegmentCollection result = agi_rayConeIntersectionInterval(ray, cone);" +
            "  gl_FragColor = vec4(" +
            "    (result.count == 1) && " +
            "    agi_equalsEpsilon(cos(cone.halfAperture), dot(normalize(agi_pointAlongRay(ray, result.intervals[0].start) - cone.vertex), cone.axis))); " +
            "}";
        expect(renderFragment(context, fs)).toEqualArray([255, 255, 255, 255]);
    });

    it("agi_rayConeIntersectionInterval: outside ray intersects 0 - normal is perpendicular to cone's surface", function() {
        var fs =
            "void main() {" +
            "  agi_ray ray = agi_ray(vec3(4.0, 1.0, 2.0), normalize(vec3(-1.0, 0.0, 1.0)));" + // origin, direction
            "  agi_cone cone = agi_coneNew(vec3(1.0), vec3(0.0, 0.0, 1.0), radians(45.0));" + // vertex, axis, halfAperture
            "  agi_raySegmentCollection result = agi_rayConeIntersectionInterval(ray, cone);" +
            "  gl_FragColor = vec4(" +
            "    (result.count == 1) && " +
            "    agi_equalsEpsilon(dot(agi_coneNormal(cone, agi_pointAlongRay(ray, result.intervals[0].start)), agi_pointAlongRay(ray, result.intervals[0].start) - cone.vertex), 0.0, agi_epsilon6)); " +
            "}";
        expect(renderFragment(context, fs)).toEqualArray([255, 255, 255, 255]);
    });

    it("agi_rayConeIntersectionInterval: outside ray intersects 1", function() {
        var fs =
            "void main() {" +
            "  agi_ray ray = agi_ray(vec3(0.0), vec3(0.0, 0.0, 1.0));" + // origin, direction
            "  agi_cone cone = agi_coneNew(vec3(0.0, 0.0, 1.0), vec3(0.0, 0.0, 1.0), radians(45.0));" + // vertex, axis, halfAperture
            "  agi_raySegmentCollection result = agi_rayConeIntersectionInterval(ray, cone);" +
            "  gl_FragColor = vec4((result.count == 1) && agi_equalsEpsilon(1.0, result.intervals[0].start)); " +
            "}";
        expect(renderFragment(context, fs)).toEqualArray([255, 255, 255, 255]);
    });

    it("agi_rayConeIntersectionInterval: outside ray intersects 2", function() {
        var fs =
            "void main() {" +
            "  agi_ray ray = agi_ray(vec3(0.0), vec3(1.0, 0.0, 0.0));" + // origin, direction
            "  agi_cone cone = agi_coneNew(vec3(2.0, 1.0, 0.0), vec3(0.0, -1.0, 0.0), radians(45.0));" + // vertex, axis, halfAperture
            "  agi_raySegmentCollection result = agi_rayConeIntersectionInterval(ray, cone);" +
            "  gl_FragColor = vec4((result.count == 1) && agi_equalsEpsilon(result.intervals[0].start, 1.0, agi_epsilon6) && agi_equalsEpsilon(result.intervals[0].stop, 3.0, agi_epsilon6)); " +
            "}";
        expect(renderFragment(context, fs)).toEqualArray([255, 255, 255, 255]);
    });

    it("agi_rayConeIntersectionInterval: outside ray intersects at vertex", function() {
        var fs =
            "void main() {" +
            "  agi_ray ray = agi_ray(vec3(-1.0, 0.0, 0.0), vec3(1.0, 0.0, 0.0));" + // origin, direction
            "  agi_cone cone = agi_coneNew(vec3(0.0), vec3(0.0, 0.0, 1.0), radians(45.0));" + // vertex, axis, halfAperture
            "  agi_raySegmentCollection result = agi_rayConeIntersectionInterval(ray, cone);" +
            "  gl_FragColor = vec4((result.count == 1) && (result.intervals[0] == agi_raySegment(1.0, 1.0))); " +
            "}";
        expect(renderFragment(context, fs)).toEqualArray([255, 255, 255, 255]);
    });

    it("agi_rayConeIntersectionInterval: inside ray intersects at vertex", function() {
        var fs =
            "void main() {" +
            "  agi_ray ray = agi_ray(vec3(0.0), vec3(0.0, 0.0, 1.0));" + // origin, direction
            "  agi_cone cone = agi_coneNew(vec3(0.0, 0.0, 1.0), vec3(0.0, 0.0, -1.0), radians(45.0));" + // vertex, axis, halfAperture
            "  agi_raySegmentCollection result = agi_rayConeIntersectionInterval(ray, cone);" +
            "  gl_FragColor = vec4((result.count == 1) && (result.intervals[0] == agi_raySegment(0.0, 1.0))); " +
            "}";
        expect(renderFragment(context, fs)).toEqualArray([255, 255, 255, 255]);
    });

    it("agi_rayConeIntersectionInterval: inside ray intersects 1", function() {
        var fs =
            "void main() {" +
            "  agi_ray ray = agi_ray(vec3(0.0), vec3(1.0, 0.0, 0.0));" + // origin, direction
            "  agi_cone cone = agi_coneNew(vec3(0.0, 0.0, 1.0), vec3(0.0, 0.0, -1.0), radians(45.0));" + // vertex, axis, halfAperture
            "  agi_raySegmentCollection result = agi_rayConeIntersectionInterval(ray, cone);" +
            "  gl_FragColor = vec4((result.count == 1) && agi_equalsEpsilon(result.intervals[0].start, 0.0, agi_epsilon6) && agi_equalsEpsilon(result.intervals[0].stop, 1.0, agi_epsilon6)); " +
            "}";
        expect(renderFragment(context, fs)).toEqualArray([255, 255, 255, 255]);
    });

    ///////////////////////////////////////////////////////////////////////

    it("agi_rayHalfspaceIntersectionInterval: ray origin outside and directed away", function() {
        var fs =
            "void main() {" +
            "  agi_ray ray = agi_ray(vec3(0.0, 0.0, 1.0), vec3(0.0, 0.0, 1.0));" + // origin, direction
            "  agi_halfspace halfspace = agi_halfspace(vec3(0.0), vec3(0.0, 0.0, 1.0));" + // center, normal
            "  agi_raySegment i = agi_rayHalfspaceIntersectionInterval(ray, halfspace);" +
            "  gl_FragColor = vec4(agi_isEmpty(i)); " +
            "}";
        expect(renderFragment(context, fs)).toEqualArray([255, 255, 255, 255]);
    });

    it("agi_rayHalfspaceIntersectionInterval: ray origin outside and directed parallel", function() {
        var fs =
            "void main() {" +
            "  agi_ray ray = agi_ray(vec3(0.0, 0.0, 1.0), vec3(0.0, 1.0, 0.0));" + // origin, direction
            "  agi_halfspace halfspace = agi_halfspace(vec3(0.0), vec3(0.0, 0.0, 1.0));" + // center, normal
            "  agi_raySegment i = agi_rayHalfspaceIntersectionInterval(ray, halfspace);" +
            "  gl_FragColor = vec4(agi_isEmpty(i)); " +
            "}";
        expect(renderFragment(context, fs)).toEqualArray([255, 255, 255, 255]);
    });

    it("agi_rayHalfspaceIntersectionInterval: ray origin outside and directed inward", function() {
        var fs =
            "void main() {" +
            "  agi_ray ray = agi_ray(vec3(1.0, 1.0, 1.0), vec3(0.0, 0.0, -1.0));" + // origin, direction
            "  agi_halfspace halfspace = agi_halfspace(vec3(0.0), vec3(0.0, 0.0, 1.0));" + // center, normal
            "  agi_raySegment i = agi_rayHalfspaceIntersectionInterval(ray, halfspace);" +
            "  gl_FragColor = vec4(agi_equalsEpsilon(i.start, 1.0) && agi_equalsEpsilon(i.stop, agi_infinity)); " +
            "}";
        expect(renderFragment(context, fs)).toEqualArray([255, 255, 255, 255]);
    });

    it("agi_rayHalfspaceIntersectionInterval: ray origin on surface and directed away", function() {
        var fs =
            "void main() {" +
            "  agi_ray ray = agi_ray(vec3(0.0), vec3(0.0, 0.0, 1.0));" + // origin, direction
            "  agi_halfspace halfspace = agi_halfspace(vec3(0.0), vec3(0.0, 0.0, 1.0));" + // center, normal
            "  agi_raySegment i = agi_rayHalfspaceIntersectionInterval(ray, halfspace);" +
            "  gl_FragColor = vec4(agi_isEmpty(i)); " +
            "}";
        expect(renderFragment(context, fs)).toEqualArray([255, 255, 255, 255]);
    });

    it("agi_rayHalfspaceIntersectionInterval: ray origin on surface and directed parallel", function() {
        var fs =
            "void main() {" +
            "  agi_ray ray = agi_ray(vec3(0.0), vec3(1.0, 0.0, 0.0));" + // origin, direction
            "  agi_halfspace halfspace = agi_halfspace(vec3(0.0), vec3(0.0, 0.0, 1.0));" + // center, normal
            "  agi_raySegment i = agi_rayHalfspaceIntersectionInterval(ray, halfspace);" +
            "  gl_FragColor = vec4(agi_isEmpty(i)); " +
            "}";
        expect(renderFragment(context, fs)).toEqualArray([255, 255, 255, 255]);
    });

    it("agi_rayHalfspaceIntersectionInterval: ray origin on surface and directed inward", function() {
        var fs =
            "void main() {" +
            "  agi_ray ray = agi_ray(vec3(1.0, 1.0, 0.0), vec3(0.0, 0.0, -1.0));" + // origin, direction
            "  agi_halfspace halfspace = agi_halfspace(vec3(0.0), vec3(0.0, 0.0, 1.0));" + // center, normal
            "  agi_raySegment i = agi_rayHalfspaceIntersectionInterval(ray, halfspace);" +
            "  gl_FragColor = vec4(agi_equalsEpsilon(i.start, 0.0) && agi_equalsEpsilon(i.stop, agi_infinity)); " +
            "}";
        expect(renderFragment(context, fs)).toEqualArray([255, 255, 255, 255]);
    });

    it("agi_rayHalfspaceIntersectionInterval: ray origin inside and directed outward", function() {
        var fs =
            "void main() {" +
            "  agi_ray ray = agi_ray(vec3(1.0, 1.0, -1.0), vec3(0.0, 0.0, 1.0));" + // origin, direction
            "  agi_halfspace halfspace = agi_halfspace(vec3(0.0), vec3(0.0, 0.0, 1.0));" + // center, normal
            "  agi_raySegment i = agi_rayHalfspaceIntersectionInterval(ray, halfspace);" +
            "  gl_FragColor = vec4(agi_equalsEpsilon(i.start, 0.0) && agi_equalsEpsilon(i.stop, 1.0)); " +
            "}";
        expect(renderFragment(context, fs)).toEqualArray([255, 255, 255, 255]);
    });

    it("agi_rayHalfspaceIntersectionInterval: ray origin inside and directed parallel", function() {
        var fs =
            "void main() {" +
            "  agi_ray ray = agi_ray(vec3(1.0, 1.0, -1.0), vec3(1.0, 0.0, 0.0));" + // origin, direction
            "  agi_halfspace halfspace = agi_halfspace(vec3(0.0), vec3(0.0, 0.0, 1.0));" + // center, normal
            "  agi_raySegment i = agi_rayHalfspaceIntersectionInterval(ray, halfspace);" +
            "  gl_FragColor = vec4(agi_equalsEpsilon(i.start, 0.0) && agi_equalsEpsilon(i.stop, agi_infinity)); " +
            "}";
        expect(renderFragment(context, fs)).toEqualArray([255, 255, 255, 255]);
    });

    it("agi_rayHalfspaceIntersectionInterval: ray origin inside and directed inward", function() {
        var fs =
            "void main() {" +
            "  agi_ray ray = agi_ray(vec3(1.0, 1.0, -1.0), vec3(0.0, 0.0, -1.0));" + // origin, direction
            "  agi_halfspace halfspace = agi_halfspace(vec3(0.0), vec3(0.0, 0.0, 1.0));" + // center, normal
            "  agi_raySegment i = agi_rayHalfspaceIntersectionInterval(ray, halfspace);" +
            "  gl_FragColor = vec4(agi_equalsEpsilon(i.start, 0.0) && agi_equalsEpsilon(i.stop, agi_infinity)); " +
            "}";
        expect(renderFragment(context, fs)).toEqualArray([255, 255, 255, 255]);
    });
});
=======
                "#line 0\n" + Cesium._shaders.Ray +
                "#line 0\n" + Cesium._shaders.ConstructiveSolidGeometry +
                "#line 0\n" + fs;
            return Cesium.Specs.renderFragment(context, fsSource);
        }

        ///////////////////////////////////////////////////////////////////////

        it("agi_quadraticRealPolynomialRealRoots: negative b", function () {
            var fs =
                "void main() { " +
                "agi_quadraticRoots r = agi_quadraticRealPolynomialRealRoots(2.0, -4.0, -6.0);" + // 2(x+1)(x-3)
                "gl_FragColor = vec4((r.numberOfRoots == 2) && (r.root0 == -1.0) && (r.root1 == 3.0)); }";
            expect(renderFragment(context, fs)).toEqualArray([255, 255, 255, 255]);
        });

        it("agi_quadraticRealPolynomialRealRoots: positive b", function () {
            var fs =
                "void main() { " +
                "agi_quadraticRoots r = agi_quadraticRealPolynomialRealRoots(2.0, 4.0, -6.0);" + // 2(x+1)(x-3)
                "gl_FragColor = vec4((r.numberOfRoots == 2) && (r.root0 == -3.0) && (r.root1 == 1.0)); }";
            expect(renderFragment(context, fs)).toEqualArray([255, 255, 255, 255]);
        });

        it("agi_quadraticRealPolynomialRealRoots: marginally negative radical case", function () {
            var fs =
                "void main() { " +
                "agi_quadraticRoots r = agi_quadraticRealPolynomialRealRoots(2.0, -3.999999999999999, 2.0);" + // 2(x-1)(x-1)
                "gl_FragColor = vec4((r.numberOfRoots == 2) && agi_equalsEpsilon(r.root0, 1.0) && agi_equalsEpsilon(r.root1, 1.0)); }";
            expect(renderFragment(context, fs)).toEqualArray([255, 255, 255, 255]);
        });

        it("agi_quadraticRealPolynomialRealRoots: complex roots", function () {
            var fs =
                "void main() { " +
                "agi_quadraticRoots r = agi_quadraticRealPolynomialRealRoots(2.0, -4.0, 6.0);" + // f(x) = 2x^2 - 4x + 6
                "gl_FragColor = vec4(r.numberOfRoots == 0); }";
            expect(renderFragment(context, fs)).toEqualArray([255, 255, 255, 255]);
        });

        it("agi_quadraticRealPolynomialRealRoots: intractable", function () {
            var fs =
                "void main() { " +
                "agi_quadraticRoots r = agi_quadraticRealPolynomialRealRoots(0.0, 0.0, -3.0);" + // f(x) = -3
                "gl_FragColor = vec4(r.numberOfRoots == 0); }";
            expect(renderFragment(context, fs)).toEqualArray([255, 255, 255, 255]);
        });

        it("agi_quadraticRealPolynomialRealRoots: linear", function () {
            var fs =
                "void main() { " +
                "agi_quadraticRoots r = agi_quadraticRealPolynomialRealRoots(0.0, 2.0, 8.0);" + // f(x) = 2x + 8
                "gl_FragColor = vec4((r.numberOfRoots == 1) && (r.root0 == -4.0)); }";
            expect(renderFragment(context, fs)).toEqualArray([255, 255, 255, 255]);
        });

        it("agi_quadraticRealPolynomialRealRoots: 2nd order monomial", function () {
            var fs =
                "void main() { " +
                "agi_quadraticRoots r = agi_quadraticRealPolynomialRealRoots(3.0, 0.0, 0.0);" + // f(x) = 3x^2
                "gl_FragColor = vec4((r.numberOfRoots == 2) && (r.root0 == 0.0) && (r.root1 == 0.0)); }";
            expect(renderFragment(context, fs)).toEqualArray([255, 255, 255, 255]);
        });

        it("agi_quadraticRealPolynomialRealRoots: parabolic complex roots", function () {
            var fs =
                "void main() { " +
                "agi_quadraticRoots r = agi_quadraticRealPolynomialRealRoots(3.0, 0.0, 18.0);" + // f(x) = 2x^2 + 18
                "gl_FragColor = vec4(r.numberOfRoots == 0); }";
            expect(renderFragment(context, fs)).toEqualArray([255, 255, 255, 255]);
        });

        it("agi_quadraticRealPolynomialRealRoots: parabolic real roots", function () {
            var fs =
                "void main() { " +
                "agi_quadraticRoots r = agi_quadraticRealPolynomialRealRoots(2.0, 0.0, -18.0);" + // f(x) = 2x^2 - 18
                "gl_FragColor = vec4((r.numberOfRoots == 2) && (r.root0 == -3.0) && (r.root1 == 3.0)); }";
            expect(renderFragment(context, fs)).toEqualArray([255, 255, 255, 255]);
        });

        it("agi_quadraticRealPolynomialRealRoots: zero and negative root", function () {
            var fs =
                "void main() { " +
                "agi_quadraticRoots r = agi_quadraticRealPolynomialRealRoots(2.0, 6.0, 0.0);" + // f(x) = 2x^2 + 6x
                "gl_FragColor = vec4((r.numberOfRoots == 2) && (r.root0 == -3.0) && (r.root1 == 0.0)); }";
            expect(renderFragment(context, fs)).toEqualArray([255, 255, 255, 255]);
        });

        it("agi_quadraticRealPolynomialRealRoots: zero and positive root", function () {
            var fs =
                "void main() { " +
                "agi_quadraticRoots r = agi_quadraticRealPolynomialRealRoots(2.0, -6.0, 0.0);" + // f(x) = 2x^2 - 6x
                "gl_FragColor = vec4((r.numberOfRoots == 2) && (r.root0 == 0.0) && (r.root1 == 3.0)); }";
            expect(renderFragment(context, fs)).toEqualArray([255, 255, 255, 255]);
        });

        ///////////////////////////////////////////////////////////////////////

        it("agi_raySphereIntersectionInterval: fails to intersect (1)", function () {
            var fs =
                "void main() { " +
                "agi_ray ray = agi_ray(vec3(0.0), vec3(-1.0, 0.0, 0.0));" +
                "agi_sphere sphere = agi_sphere(vec3(2.0, 0.0, 0.0), 1.0); " +
                "agi_raySegment i = agi_raySphereIntersectionInterval(ray, sphere);" +
                "gl_FragColor = vec4(agi_isEmpty(i)); }";
            expect(renderFragment(context, fs)).toEqualArray([255, 255, 255, 255]);
        });

        it("agi_raySphereIntersectionInterval: fails to intersect (2)", function () {
            var fs =
                "void main() { " +
                "agi_ray ray = agi_ray(vec3(0.0, 2.0, 0.0), vec3(1.0, 0.0, 0.0));" +
                "agi_sphere sphere = agi_sphere(vec3(2.0, 0.0, 0.0), 1.0); " +
                "agi_raySegment i = agi_raySphereIntersectionInterval(ray, sphere);" +
                "gl_FragColor = vec4(agi_isEmpty(i)); }";
            expect(renderFragment(context, fs)).toEqualArray([255, 255, 255, 255]);
        });

        it("agi_raySphereIntersectionInterval: fails to intersect (3)", function () {
            var fs =
                "void main() { " +
                "agi_ray ray = agi_ray(vec3(0.0), normalize(vec3(1.0, 2.0, 0.0)));" +
                "agi_sphere sphere = agi_sphere(vec3(2.0, 0.0, 0.0), 1.0); " +
                "agi_raySegment i = agi_raySphereIntersectionInterval(ray, sphere);" +
                "gl_FragColor = vec4(agi_isEmpty(i)); }";
            expect(renderFragment(context, fs)).toEqualArray([255, 255, 255, 255]);
        });

        it("agi_raySphereIntersectionInterval: fails to intersect (4)", function () {
            var fs =
                "void main() { " +
                "agi_ray ray = agi_ray(vec3(0.0), vec3(-1.0, 0.0, 0.0));" +
                "agi_sphere sphere = agi_sphere(vec3(2.0, 0.0, 0.0), 0.0); " +
                "agi_raySegment i = agi_raySphereIntersectionInterval(ray, sphere);" +
                "gl_FragColor = vec4(agi_isEmpty(i)); }";
            expect(renderFragment(context, fs)).toEqualArray([255, 255, 255, 255]);
        });

        it("agi_raySphereIntersectionInterval: outside ray intersects", function () {
            var fs =
                "void main() { " +
                "agi_ray ray = agi_ray(vec3(0.0), vec3(1.0, 0.0, 0.0));" +
                "agi_sphere sphere = agi_sphere(vec3(2.0, 0.0, 0.0), 1.0); " +
                "agi_raySegment i = agi_raySphereIntersectionInterval(ray, sphere);" +
                "gl_FragColor = vec4(i == agi_raySegment(1.0, 3.0)); }";
            expect(renderFragment(context, fs)).toEqualArray([255, 255, 255, 255]);
        });

        it("agi_raySphereIntersectionInterval: outside ray intersects at tangent", function () {
            var fs =
                "void main() { " +
                "agi_ray ray = agi_ray(vec3(0.0, 1.0, 0.0), vec3(1.0, 0.0, 0.0));" +
                "agi_sphere sphere = agi_sphere(vec3(2.0, 0.0, 0.0), 1.0); " +
                "agi_raySegment i = agi_raySphereIntersectionInterval(ray, sphere);" +
                "gl_FragColor = vec4(i == agi_raySegment(2.0, 2.0)); }";
            expect(renderFragment(context, fs)).toEqualArray([255, 255, 255, 255]);
        });

        it("agi_raySphereIntersectionInterval: inside ray intersects 0", function () {
            var fs =
                "void main() { " +
                "agi_ray ray = agi_ray(vec3(2.0, 0.0, 0.0), vec3(1.0, 0.0, 0.0));" +
                "agi_sphere sphere = agi_sphere(vec3(2.0, 0.0, 0.0), 1.0); " +
                "agi_raySegment i = agi_raySphereIntersectionInterval(ray, sphere);" +
                "gl_FragColor = vec4(i == agi_raySegment(0.0, 1.0)); }";
            expect(renderFragment(context, fs)).toEqualArray([255, 255, 255, 255]);
        });

        it("agi_raySphereIntersectionInterval: inside ray intersects 1", function () {
            var fs =
                "void main() { " +
                "agi_ray ray = agi_ray(vec3(2.0, 0.0, 0.0), vec3(-1.0, 0.0, 0.0));" +
                "agi_sphere sphere = agi_sphere(vec3(2.0, 0.0, 0.0), 1.0); " +
                "agi_raySegment i = agi_raySphereIntersectionInterval(ray, sphere);" +
                "gl_FragColor = vec4(i == agi_raySegment(0.0, 1.0)); }";
            expect(renderFragment(context, fs)).toEqualArray([255, 255, 255, 255]);
        });

        ///////////////////////////////////////////////////////////////////////

        it("agi_sphereNormal: 0", function () {
            var fs =
                "void main() { " +
                "vec3 normal = agi_sphereNormal(agi_sphere(vec3(0.0), 1.0), vec3(1.0, 0.0, 0.0));" +
                "gl_FragColor = vec4(normal == vec3(1.0, 0.0, 0.0)); }";
            expect(renderFragment(context, fs)).toEqualArray([255, 255, 255, 255]);
        });

        it("agi_sphereNormal: 1", function () {
            var fs =
                "void main() { " +
                "vec3 normal = agi_sphereNormal(agi_sphere(vec3(0.0, 1.0, 0.0), 1.0), vec3(0.0, 2.0, 0.0));" +
                "gl_FragColor = vec4(normal == vec3(0.0, 1.0, 0.0)); }";
            expect(renderFragment(context, fs)).toEqualArray([255, 255, 255, 255]);
        });

        ///////////////////////////////////////////////////////////////////////

        it("agi_ellipsoidContainsPoint: doesn't contain point 0", function () {
            var fs =
                "void main() {" +
                "agi_ellipsoid ellipsoid = agi_ellipsoidNew(vec3(0.0), vec3(3.0, 2.0, 1.0));" + // center, radii
                "vec3 point = vec3(4.0, 0.0, 0.0);" +
                "gl_FragColor = vec4(!agi_ellipsoidContainsPoint(ellipsoid, point)); }";
            expect(renderFragment(context, fs)).toEqualArray([255, 255, 255, 255]);
        });

        it("agi_ellipsoidContainsPoint: doesn't contain point 1", function () {
            var fs =
                "void main() {" +
                "agi_ellipsoid ellipsoid = agi_ellipsoidNew(vec3(0.0), vec3(3.0, 2.0, 1.0));" + // center, radii
                "vec3 point = vec3(-4.0, 0.0, 0.0);" +
                "gl_FragColor = vec4(!agi_ellipsoidContainsPoint(ellipsoid, point)); }";
            expect(renderFragment(context, fs)).toEqualArray([255, 255, 255, 255]);
        });

        it("agi_ellipsoidContainsPoint: doesn't contain point 2", function () {
            var fs =
                "void main() {" +
                "agi_ellipsoid ellipsoid = agi_ellipsoidNew(vec3(0.0), vec3(3.0, 2.0, 1.0));" + // center, radii
                "vec3 point = vec3(0.0, 0.0, 2.0);" +
                "gl_FragColor = vec4(!agi_ellipsoidContainsPoint(ellipsoid, point)); }";
            expect(renderFragment(context, fs)).toEqualArray([255, 255, 255, 255]);
        });

        it("agi_ellipsoidContainsPoint: doesn't contain point 3", function () {
            var fs =
                "void main() {" +
                "agi_ellipsoid ellipsoid = agi_ellipsoidNew(vec3(0.0), vec3(3.0, 2.0, 1.0));" + // center, radii
                "vec3 point = vec3(0.0, 0.0, -2.0);" +
                "gl_FragColor = vec4(!agi_ellipsoidContainsPoint(ellipsoid, point)); }";
            expect(renderFragment(context, fs)).toEqualArray([255, 255, 255, 255]);
        });

        it("agi_ellipsoidContainsPoint: contains point 0", function () {
            var fs =
                "void main() {" +
                "agi_ellipsoid ellipsoid = agi_ellipsoidNew(vec3(0.0), vec3(3.0, 2.0, 1.0));" + // center, radii
                "vec3 point = vec3(2.0, 0.0, 0.0);" +
                "gl_FragColor = vec4(agi_ellipsoidContainsPoint(ellipsoid, point)); }";
            expect(renderFragment(context, fs)).toEqualArray([255, 255, 255, 255]);
        });

        it("agi_ellipsoidContainsPoint: contains point 1", function () {
            var fs =
                "void main() {" +
                "agi_ellipsoid ellipsoid = agi_ellipsoidNew(vec3(0.0), vec3(3.0, 2.0, 1.0));" + // center, radii
                "vec3 point = vec3(-2.0, 0.0, 0.0);" +
                "gl_FragColor = vec4(agi_ellipsoidContainsPoint(ellipsoid, point)); }";
            expect(renderFragment(context, fs)).toEqualArray([255, 255, 255, 255]);
        });

        it("agi_ellipsoidContainsPoint: contains point 2", function () {
            var fs =
                "void main() {" +
                "agi_ellipsoid ellipsoid = agi_ellipsoidNew(vec3(0.0), vec3(3.0, 2.0, 1.0));" + // center, radii
                "vec3 point = vec3(0.0, 1.0, 0.0);" +
                "gl_FragColor = vec4(agi_ellipsoidContainsPoint(ellipsoid, point)); }";
            expect(renderFragment(context, fs)).toEqualArray([255, 255, 255, 255]);
        });

        it("agi_ellipsoidContainsPoint: contains point 3", function () {
            var fs =
                "void main() {" +
                "agi_ellipsoid ellipsoid = agi_ellipsoidNew(vec3(0.0), vec3(3.0, 2.0, 1.0));" + // center, radii
                "vec3 point = vec3(0.0, -1.0, 0.0);" +
                "gl_FragColor = vec4(agi_ellipsoidContainsPoint(ellipsoid, point)); }";
            expect(renderFragment(context, fs)).toEqualArray([255, 255, 255, 255]);
        });

        ///////////////////////////////////////////////////////////////////////

        it("agi_coneContainsPoint: doesn't contain point 0", function () {
            var fs =
                "void main() {" +
                "agi_cone cone = agi_coneNew(vec3(0.0), vec3(0.0, 0.0, 1.0), radians(45.0));" + // vertex, axis, halfAperture
                "vec3 point = vec3(1.0, 0.0, 0.0);" +
                "gl_FragColor = vec4(!agi_coneContainsPoint(cone, point)); }";
            expect(renderFragment(context, fs)).toEqualArray([255, 255, 255, 255]);
        });

        it("agi_coneContainsPoint: doesn't contain point 1", function () {
            var fs =
                "void main() {" +
                "agi_cone cone = agi_coneNew(vec3(0.0, 0.0, 1.0), vec3(0.0, 0.0, 1.0), radians(45.0));" + // vertex, axis, halfAperture
                "vec3 point = vec3(-1.0, 0.0, 0.0);" +
                "gl_FragColor = vec4(!agi_coneContainsPoint(cone, point)); }";
            expect(renderFragment(context, fs)).toEqualArray([255, 255, 255, 255]);
        });

        it("agi_coneContainsPoint: doesn't contain point 2", function () {
            var fs =
                "void main() {" +
                "agi_cone cone = agi_coneNew(vec3(0.0), vec3(0.0, 0.0, 1.0), radians(45.0));" + // vertex, axis, halfAperture
                "vec3 point = vec3(0.0, 0.0, -1.0);" +
                "gl_FragColor = vec4(!agi_coneContainsPoint(cone, point)); }";
            expect(renderFragment(context, fs)).toEqualArray([255, 255, 255, 255]);
        });

        it("agi_coneContainsPoint: doesn't contain point 2", function () {
            var fs =
                "void main() {" +
                "agi_cone cone = agi_coneNew(vec3(0.0), vec3(0.0, 0.0, 1.0), radians(120.0));" + // vertex, axis, halfAperture
                "vec3 point = vec3(0.0, 0.0, -1.0);" +
                "gl_FragColor = vec4(!agi_coneContainsPoint(cone, point)); }";
            expect(renderFragment(context, fs)).toEqualArray([255, 255, 255, 255]);
        });

        it("agi_coneContainsPoint: contains point 0", function () {
            var fs =
                "void main() {" +
                "agi_cone cone = agi_coneNew(vec3(0.0, 0.0, 2.0), vec3(0.0, 0.0, 1.0), radians(45.0));" + // vertex, axis, halfAperture
                "vec3 point = vec3(0.0, 0.0, 3.0);" +
                "gl_FragColor = vec4(agi_coneContainsPoint(cone, point)); }";
            expect(renderFragment(context, fs)).toEqualArray([255, 255, 255, 255]);
        });

        it("agi_coneContainsPoint: contains point 1", function () {
            var fs =
                "void main() {" +
                "agi_cone cone = agi_coneNew(vec3(0.0), vec3(0.0, 0.0, 1.0), radians(45.0));" + // vertex, axis, halfAperture
                "vec3 point = vec3(1.0, 0.0, 2.0);" +
                "gl_FragColor = vec4(agi_coneContainsPoint(cone, point)); }";
            expect(renderFragment(context, fs)).toEqualArray([255, 255, 255, 255]);
        });

        it("agi_coneContainsPoint: contains point 2", function () {
            var fs =
                "void main() {" +
                "agi_cone cone = agi_coneNew(vec3(0.0), vec3(0.0, 0.0, 1.0), radians(120.0));" + // vertex, axis, halfAperture
                "vec3 point = vec3(1.0, 0.0, 0.0);" +
                "gl_FragColor = vec4(agi_coneContainsPoint(cone, point)); }";
            expect(renderFragment(context, fs)).toEqualArray([255, 255, 255, 255]);
        });

        ///////////////////////////////////////////////////////////////////////

        it("agi_rayConeIntersectionInterval: half aperture of 0.0", function () {
            var fs =
                "void main() {" +
                "agi_ray ray = agi_ray(vec3(0.0, 0.0, -1.0), vec3(0.0, 0.0, -1.0));" +       // origin, direction
                "agi_cone cone = agi_coneNew(vec3(0.0), vec3(0.0, 0.0, 1.0), radians(0.0));" + // vertex, axis, halfAperture
                "agi_raySegmentCollection result = agi_rayConeIntersectionInterval(ray, cone);" +
                "gl_FragColor = vec4(result.count == 0); }";
            expect(renderFragment(context, fs)).toEqualArray([255, 255, 255, 255]);
        });

        // Fails on AMD with or without ANGLE
        xit("agi_rayConeIntersectionInterval: half aperture of 90.0", function () {
            var fs =
                "void main() {" +
                "agi_ray ray = agi_ray(vec3(1.0, 1.0, -1.0), vec3(0.0, 0.0, 1.0));" +       // origin, direction
                "agi_cone cone = agi_coneNew(vec3(0.0), vec3(0.0, 0.0, 1.0), radians(90.0));" + // vertex, axis, halfAperture
                "agi_raySegmentCollection result = agi_rayConeIntersectionInterval(ray, cone);" +
                "gl_FragColor = vec4((result.count == 1) " +
                " && agi_equalsEpsilon(1.0, result.intervals[0].start, agi_epsilon6) " +
                " && (result.intervals[0].stop == agi_infinity)); }";
            expect(renderFragment(context, fs)).toEqualArray([255, 255, 255, 255]);
        });

        it("agi_rayConeIntersectionInterval: half aperture of 180.0", function () {
            var fs =
                "void main() {" +
                "agi_ray ray = agi_ray(vec3(0.0, 0.0, -1.0), vec3(0.0, 0.0, -1.0));" +       // origin, direction
                "agi_cone cone = agi_coneNew(vec3(0.0), vec3(0.0, 0.0, 1.0), radians(180.0));" + // vertex, axis, halfAperture
                "agi_raySegmentCollection result = agi_rayConeIntersectionInterval(ray, cone);" +
                "gl_FragColor = vec4((result.count == 1) " +
                " && agi_equalsEpsilon(0.0, result.intervals[0].start) " +
                " && (result.intervals[0].stop == agi_infinity)); }";
            expect(renderFragment(context, fs)).toEqualArray([255, 255, 255, 255]);
        });

        it("agi_rayConeIntersectionInterval: ray misses cone 0", function () {
            var fs =
                "void main() {" +
                "agi_ray ray = agi_ray(vec3(0.0, 0.0, -1.0), vec3(0.0, 0.0, -1.0));" +       // origin, direction
                "agi_cone cone = agi_coneNew(vec3(0.0), vec3(0.0, 0.0, 1.0), radians(45.0));" + // vertex, axis, halfAperture
                "agi_raySegmentCollection result = agi_rayConeIntersectionInterval(ray, cone);" +
                "gl_FragColor = vec4(result.count == 0); }";
            expect(renderFragment(context, fs)).toEqualArray([255, 255, 255, 255]);
        });

        it("agi_rayConeIntersectionInterval: ray misses cone 1", function () {
            var fs =
                "void main() {" +
                "agi_ray ray = agi_ray(vec3(0.0), vec3(1.0, 0.0, 0.0));" +                              // origin, direction
                "agi_cone cone = agi_coneNew(vec3(0.0, 0.0, 1.0), vec3(0.0, 0.0, 1.0), radians(45.0) );" + // vertex, axis, halfAperture
                "agi_raySegmentCollection result = agi_rayConeIntersectionInterval(ray, cone);" +
                "gl_FragColor = vec4(result.count == 0); }";
            expect(renderFragment(context, fs)).toEqualArray([255, 255, 255, 255]);
        });

        it("agi_rayConeIntersectionInterval: outside ray intersects 0 - on cone's surface", function () {
            var fs =
                "void main() {" +
                "agi_ray ray = agi_ray(vec3(4.0, 1.0, 2.0), normalize(vec3(-1.0, 0.0, 1.0)));" +       // origin, direction
                "agi_cone cone = agi_coneNew(vec3(1.0), vec3(0.0, 0.0, 1.0), radians(45.0));" +           // vertex, axis, halfAperture
                "agi_raySegmentCollection result = agi_rayConeIntersectionInterval(ray, cone);" +
                "gl_FragColor = vec4(" +
                "  (result.count == 1) && " +
                "  agi_equalsEpsilon(cos(cone.halfAperture), dot(normalize(agi_pointAlongRay(ray, result.intervals[0].start) - cone.vertex), cone.axis))); }";
            expect(renderFragment(context, fs)).toEqualArray([255, 255, 255, 255]);
        });

        it("agi_rayConeIntersectionInterval: outside ray intersects 0 - normal is perpendicular to cone's surface", function () {
            var fs =
                "void main() {" +
                "agi_ray ray = agi_ray(vec3(4.0, 1.0, 2.0), normalize(vec3(-1.0, 0.0, 1.0)));" +       // origin, direction
                "agi_cone cone = agi_coneNew(vec3(1.0), vec3(0.0, 0.0, 1.0), radians(45.0));" +           // vertex, axis, halfAperture
                "agi_raySegmentCollection result = agi_rayConeIntersectionInterval(ray, cone);" +
                "gl_FragColor = vec4(" +
                "  (result.count == 1) && " +
                "  agi_equalsEpsilon(dot(agi_coneNormal(cone, agi_pointAlongRay(ray, result.intervals[0].start)), agi_pointAlongRay(ray, result.intervals[0].start) - cone.vertex), 0.0, agi_epsilon6)); }";
            expect(renderFragment(context, fs)).toEqualArray([255, 255, 255, 255]);
        });

        it("agi_rayConeIntersectionInterval: outside ray intersects 1", function () {
            var fs =
                "void main() {" +
                "agi_ray ray = agi_ray(vec3(0.0), vec3(0.0, 0.0, 1.0));" +                             // origin, direction
                "agi_cone cone = agi_coneNew(vec3(0.0, 0.0, 1.0), vec3(0.0, 0.0, 1.0), radians(45.0));" + // vertex, axis, halfAperture
                "agi_raySegmentCollection result = agi_rayConeIntersectionInterval(ray, cone);" +
                "gl_FragColor = vec4((result.count == 1) && agi_equalsEpsilon(1.0, result.intervals[0].start)); }";
            expect(renderFragment(context, fs)).toEqualArray([255, 255, 255, 255]);
        });

        it("agi_rayConeIntersectionInterval: outside ray intersects 2", function () {
            var fs =
                "void main() {" +
                "agi_ray ray = agi_ray(vec3(0.0), vec3(1.0, 0.0, 0.0));" +                             // origin, direction
                "agi_cone cone = agi_coneNew(vec3(2.0, 1.0, 0.0), vec3(0.0, -1.0, 0.0), radians(45.0));" + // vertex, axis, halfAperture
                "agi_raySegmentCollection result = agi_rayConeIntersectionInterval(ray, cone);" +
                "gl_FragColor = vec4((result.count == 1) && agi_equalsEpsilon(result.intervals[0].start, 1.0, agi_epsilon6) && agi_equalsEpsilon(result.intervals[0].stop, 3.0, agi_epsilon6)); }";
            expect(renderFragment(context, fs)).toEqualArray([255, 255, 255, 255]);
        });

        it("agi_rayConeIntersectionInterval: outside ray intersects at vertex", function () {
            var fs =
                "void main() {" +
                "agi_ray ray = agi_ray(vec3(-1.0, 0.0, 0.0), vec3(1.0, 0.0, 0.0));" +        // origin, direction
                "agi_cone cone = agi_coneNew(vec3(0.0), vec3(0.0, 0.0, 1.0), radians(45.0));" + // vertex, axis, halfAperture
                "agi_raySegmentCollection result = agi_rayConeIntersectionInterval(ray, cone);" +
                "gl_FragColor = vec4((result.count == 1) && (result.intervals[0] == agi_raySegment(1.0, 1.0))); }";
            expect(renderFragment(context, fs)).toEqualArray([255, 255, 255, 255]);
        });

        it("agi_rayConeIntersectionInterval: inside ray intersects at vertex", function () {
            var fs =
                "void main() {" +
                "agi_ray ray = agi_ray(vec3(0.0), vec3(0.0, 0.0, 1.0));" +                              // origin, direction
                "agi_cone cone = agi_coneNew(vec3(0.0, 0.0, 1.0), vec3(0.0, 0.0, -1.0), radians(45.0));" + // vertex, axis, halfAperture
                "agi_raySegmentCollection result = agi_rayConeIntersectionInterval(ray, cone);" +
                "gl_FragColor = vec4((result.count == 1) && (result.intervals[0] == agi_raySegment(0.0, 1.0))); }";
            expect(renderFragment(context, fs)).toEqualArray([255, 255, 255, 255]);
        });

        it("agi_rayConeIntersectionInterval: inside ray intersects 1", function () {
            var fs =
                "void main() {" +
                "agi_ray ray = agi_ray(vec3(0.0), vec3(1.0, 0.0, 0.0));" +                              // origin, direction
                "agi_cone cone = agi_coneNew(vec3(0.0, 0.0, 1.0), vec3(0.0, 0.0, -1.0), radians(45.0));" + // vertex, axis, halfAperture
                "agi_raySegmentCollection result = agi_rayConeIntersectionInterval(ray, cone);" +
                "gl_FragColor = vec4((result.count == 1) && agi_equalsEpsilon(result.intervals[0].start, 0.0, agi_epsilon6) && agi_equalsEpsilon(result.intervals[0].stop, 1.0, agi_epsilon6)); }";
            expect(renderFragment(context, fs)).toEqualArray([255, 255, 255, 255]);
        });

        ///////////////////////////////////////////////////////////////////////

        it("agi_rayHalfspaceIntersectionInterval: ray origin outside and directed away", function () {
            var fs =
                "void main() {" +
                "agi_ray ray = agi_ray(vec3(0.0, 0.0, 1.0), vec3(0.0, 0.0, 1.0));" +       // origin, direction
                "agi_halfspace halfspace = agi_halfspace(vec3(0.0), vec3(0.0, 0.0, 1.0));" + // center, normal
                "agi_raySegment i = agi_rayHalfspaceIntersectionInterval(ray, halfspace);" +
                "gl_FragColor = vec4(agi_isEmpty(i)); }";
            expect(renderFragment(context, fs)).toEqualArray([255, 255, 255, 255]);
        });

        it("agi_rayHalfspaceIntersectionInterval: ray origin outside and directed parallel", function () {
            var fs =
                "void main() {" +
                "agi_ray ray = agi_ray(vec3(0.0, 0.0, 1.0), vec3(0.0, 1.0, 0.0));" +       // origin, direction
                "agi_halfspace halfspace = agi_halfspace(vec3(0.0), vec3(0.0, 0.0, 1.0));" + // center, normal
                "agi_raySegment i = agi_rayHalfspaceIntersectionInterval(ray, halfspace);" +
                "gl_FragColor = vec4(agi_isEmpty(i)); }";
            expect(renderFragment(context, fs)).toEqualArray([255, 255, 255, 255]);
        });

        it("agi_rayHalfspaceIntersectionInterval: ray origin outside and directed inward", function () {
            var fs =
                "void main() {" +
                "agi_ray ray = agi_ray(vec3(1.0, 1.0, 1.0), vec3(0.0, 0.0, -1.0));" +       // origin, direction
                "agi_halfspace halfspace = agi_halfspace(vec3(0.0), vec3(0.0, 0.0, 1.0));" + // center, normal
                "agi_raySegment i = agi_rayHalfspaceIntersectionInterval(ray, halfspace);" +
                "gl_FragColor = vec4(agi_equalsEpsilon(i.start, 1.0) && agi_equalsEpsilon(i.stop, agi_infinity)); }";
            expect(renderFragment(context, fs)).toEqualArray([255, 255, 255, 255]);
        });

        it("agi_rayHalfspaceIntersectionInterval: ray origin on surface and directed away", function () {
            var fs =
                "void main() {" +
                "agi_ray ray = agi_ray(vec3(0.0), vec3(0.0, 0.0, 1.0));" +       // origin, direction
                "agi_halfspace halfspace = agi_halfspace(vec3(0.0), vec3(0.0, 0.0, 1.0));" + // center, normal
                "agi_raySegment i = agi_rayHalfspaceIntersectionInterval(ray, halfspace);" +
                "gl_FragColor = vec4(agi_isEmpty(i)); }";
            expect(renderFragment(context, fs)).toEqualArray([255, 255, 255, 255]);
        });

        it("agi_rayHalfspaceIntersectionInterval: ray origin on surface and directed parallel", function () {
            var fs =
                "void main() {" +
                "agi_ray ray = agi_ray(vec3(0.0), vec3(1.0, 0.0, 0.0));" +       // origin, direction
                "agi_halfspace halfspace = agi_halfspace(vec3(0.0), vec3(0.0, 0.0, 1.0));" + // center, normal
                "agi_raySegment i = agi_rayHalfspaceIntersectionInterval(ray, halfspace);" +
                "gl_FragColor = vec4(agi_isEmpty(i)); }";
            expect(renderFragment(context, fs)).toEqualArray([255, 255, 255, 255]);
        });

        it("agi_rayHalfspaceIntersectionInterval: ray origin on surface and directed inward", function () {
            var fs =
                "void main() {" +
                "agi_ray ray = agi_ray(vec3(1.0, 1.0, 0.0), vec3(0.0, 0.0, -1.0));" +       // origin, direction
                "agi_halfspace halfspace = agi_halfspace(vec3(0.0), vec3(0.0, 0.0, 1.0));" + // center, normal
                "agi_raySegment i = agi_rayHalfspaceIntersectionInterval(ray, halfspace);" +
                "gl_FragColor = vec4(agi_equalsEpsilon(i.start, 0.0) && agi_equalsEpsilon(i.stop, agi_infinity)); }";
            expect(renderFragment(context, fs)).toEqualArray([255, 255, 255, 255]);
        });

        it("agi_rayHalfspaceIntersectionInterval: ray origin inside and directed outward", function () {
            var fs =
                "void main() {" +
                "agi_ray ray = agi_ray(vec3(1.0, 1.0, -1.0), vec3(0.0, 0.0, 1.0));" +       // origin, direction
                "agi_halfspace halfspace = agi_halfspace(vec3(0.0), vec3(0.0, 0.0, 1.0));" + // center, normal
                "agi_raySegment i = agi_rayHalfspaceIntersectionInterval(ray, halfspace);" +
                "gl_FragColor = vec4(agi_equalsEpsilon(i.start, 0.0) && agi_equalsEpsilon(i.stop, 1.0)); }";
            expect(renderFragment(context, fs)).toEqualArray([255, 255, 255, 255]);
        });

        it("agi_rayHalfspaceIntersectionInterval: ray origin inside and directed parallel", function () {
            var fs =
                "void main() {" +
                "agi_ray ray = agi_ray(vec3(1.0, 1.0, -1.0), vec3(1.0, 0.0, 0.0));" +       // origin, direction
                "agi_halfspace halfspace = agi_halfspace(vec3(0.0), vec3(0.0, 0.0, 1.0));" + // center, normal
                "agi_raySegment i = agi_rayHalfspaceIntersectionInterval(ray, halfspace);" +
                "gl_FragColor = vec4(agi_equalsEpsilon(i.start, 0.0) && agi_equalsEpsilon(i.stop, agi_infinity)); }";
            expect(renderFragment(context, fs)).toEqualArray([255, 255, 255, 255]);
        });

        it("agi_rayHalfspaceIntersectionInterval: ray origin inside and directed inward", function () {
            var fs =
                "void main() {" +
                "agi_ray ray = agi_ray(vec3(1.0, 1.0, -1.0), vec3(0.0, 0.0, -1.0));" +       // origin, direction
                "agi_halfspace halfspace = agi_halfspace(vec3(0.0), vec3(0.0, 0.0, 1.0));" + // center, normal
                "agi_raySegment i = agi_rayHalfspaceIntersectionInterval(ray, halfspace);" +
                "gl_FragColor = vec4(agi_equalsEpsilon(i.start, 0.0) && agi_equalsEpsilon(i.stop, agi_infinity)); }";
            expect(renderFragment(context, fs)).toEqualArray([255, 255, 255, 255]);
        });
    });
}());
>>>>>>> eb7643e1
<|MERGE_RESOLUTION|>--- conflicted
+++ resolved
@@ -26,7 +26,6 @@
     renderFragment = (function(renderFragment) {
         return function(context, fs) {
             var fsSource =
-<<<<<<< HEAD
                 "#line 0\n" +
                 ShadersRay +
                 "#line 0\n" +
@@ -411,7 +410,8 @@
         expect(renderFragment(context, fs)).toEqualArray([255, 255, 255, 255]);
     });
 
-    xit("agi_rayConeIntersectionInterval: half aperture of 90.0 (fails with Angle)", function() {
+    // Fails on AMD with or without ANGLE
+    xit("agi_rayConeIntersectionInterval: half aperture of 90.0", function() {
         var fs =
             "void main() {" +
             "  agi_ray ray = agi_ray(vec3(1.0, 1.0, -1.0), vec3(0.0, 0.0, 1.0));" + // origin, direction
@@ -640,565 +640,4 @@
             "}";
         expect(renderFragment(context, fs)).toEqualArray([255, 255, 255, 255]);
     });
-});
-=======
-                "#line 0\n" + Cesium._shaders.Ray +
-                "#line 0\n" + Cesium._shaders.ConstructiveSolidGeometry +
-                "#line 0\n" + fs;
-            return Cesium.Specs.renderFragment(context, fsSource);
-        }
-
-        ///////////////////////////////////////////////////////////////////////
-
-        it("agi_quadraticRealPolynomialRealRoots: negative b", function () {
-            var fs =
-                "void main() { " +
-                "agi_quadraticRoots r = agi_quadraticRealPolynomialRealRoots(2.0, -4.0, -6.0);" + // 2(x+1)(x-3)
-                "gl_FragColor = vec4((r.numberOfRoots == 2) && (r.root0 == -1.0) && (r.root1 == 3.0)); }";
-            expect(renderFragment(context, fs)).toEqualArray([255, 255, 255, 255]);
-        });
-
-        it("agi_quadraticRealPolynomialRealRoots: positive b", function () {
-            var fs =
-                "void main() { " +
-                "agi_quadraticRoots r = agi_quadraticRealPolynomialRealRoots(2.0, 4.0, -6.0);" + // 2(x+1)(x-3)
-                "gl_FragColor = vec4((r.numberOfRoots == 2) && (r.root0 == -3.0) && (r.root1 == 1.0)); }";
-            expect(renderFragment(context, fs)).toEqualArray([255, 255, 255, 255]);
-        });
-
-        it("agi_quadraticRealPolynomialRealRoots: marginally negative radical case", function () {
-            var fs =
-                "void main() { " +
-                "agi_quadraticRoots r = agi_quadraticRealPolynomialRealRoots(2.0, -3.999999999999999, 2.0);" + // 2(x-1)(x-1)
-                "gl_FragColor = vec4((r.numberOfRoots == 2) && agi_equalsEpsilon(r.root0, 1.0) && agi_equalsEpsilon(r.root1, 1.0)); }";
-            expect(renderFragment(context, fs)).toEqualArray([255, 255, 255, 255]);
-        });
-
-        it("agi_quadraticRealPolynomialRealRoots: complex roots", function () {
-            var fs =
-                "void main() { " +
-                "agi_quadraticRoots r = agi_quadraticRealPolynomialRealRoots(2.0, -4.0, 6.0);" + // f(x) = 2x^2 - 4x + 6
-                "gl_FragColor = vec4(r.numberOfRoots == 0); }";
-            expect(renderFragment(context, fs)).toEqualArray([255, 255, 255, 255]);
-        });
-
-        it("agi_quadraticRealPolynomialRealRoots: intractable", function () {
-            var fs =
-                "void main() { " +
-                "agi_quadraticRoots r = agi_quadraticRealPolynomialRealRoots(0.0, 0.0, -3.0);" + // f(x) = -3
-                "gl_FragColor = vec4(r.numberOfRoots == 0); }";
-            expect(renderFragment(context, fs)).toEqualArray([255, 255, 255, 255]);
-        });
-
-        it("agi_quadraticRealPolynomialRealRoots: linear", function () {
-            var fs =
-                "void main() { " +
-                "agi_quadraticRoots r = agi_quadraticRealPolynomialRealRoots(0.0, 2.0, 8.0);" + // f(x) = 2x + 8
-                "gl_FragColor = vec4((r.numberOfRoots == 1) && (r.root0 == -4.0)); }";
-            expect(renderFragment(context, fs)).toEqualArray([255, 255, 255, 255]);
-        });
-
-        it("agi_quadraticRealPolynomialRealRoots: 2nd order monomial", function () {
-            var fs =
-                "void main() { " +
-                "agi_quadraticRoots r = agi_quadraticRealPolynomialRealRoots(3.0, 0.0, 0.0);" + // f(x) = 3x^2
-                "gl_FragColor = vec4((r.numberOfRoots == 2) && (r.root0 == 0.0) && (r.root1 == 0.0)); }";
-            expect(renderFragment(context, fs)).toEqualArray([255, 255, 255, 255]);
-        });
-
-        it("agi_quadraticRealPolynomialRealRoots: parabolic complex roots", function () {
-            var fs =
-                "void main() { " +
-                "agi_quadraticRoots r = agi_quadraticRealPolynomialRealRoots(3.0, 0.0, 18.0);" + // f(x) = 2x^2 + 18
-                "gl_FragColor = vec4(r.numberOfRoots == 0); }";
-            expect(renderFragment(context, fs)).toEqualArray([255, 255, 255, 255]);
-        });
-
-        it("agi_quadraticRealPolynomialRealRoots: parabolic real roots", function () {
-            var fs =
-                "void main() { " +
-                "agi_quadraticRoots r = agi_quadraticRealPolynomialRealRoots(2.0, 0.0, -18.0);" + // f(x) = 2x^2 - 18
-                "gl_FragColor = vec4((r.numberOfRoots == 2) && (r.root0 == -3.0) && (r.root1 == 3.0)); }";
-            expect(renderFragment(context, fs)).toEqualArray([255, 255, 255, 255]);
-        });
-
-        it("agi_quadraticRealPolynomialRealRoots: zero and negative root", function () {
-            var fs =
-                "void main() { " +
-                "agi_quadraticRoots r = agi_quadraticRealPolynomialRealRoots(2.0, 6.0, 0.0);" + // f(x) = 2x^2 + 6x
-                "gl_FragColor = vec4((r.numberOfRoots == 2) && (r.root0 == -3.0) && (r.root1 == 0.0)); }";
-            expect(renderFragment(context, fs)).toEqualArray([255, 255, 255, 255]);
-        });
-
-        it("agi_quadraticRealPolynomialRealRoots: zero and positive root", function () {
-            var fs =
-                "void main() { " +
-                "agi_quadraticRoots r = agi_quadraticRealPolynomialRealRoots(2.0, -6.0, 0.0);" + // f(x) = 2x^2 - 6x
-                "gl_FragColor = vec4((r.numberOfRoots == 2) && (r.root0 == 0.0) && (r.root1 == 3.0)); }";
-            expect(renderFragment(context, fs)).toEqualArray([255, 255, 255, 255]);
-        });
-
-        ///////////////////////////////////////////////////////////////////////
-
-        it("agi_raySphereIntersectionInterval: fails to intersect (1)", function () {
-            var fs =
-                "void main() { " +
-                "agi_ray ray = agi_ray(vec3(0.0), vec3(-1.0, 0.0, 0.0));" +
-                "agi_sphere sphere = agi_sphere(vec3(2.0, 0.0, 0.0), 1.0); " +
-                "agi_raySegment i = agi_raySphereIntersectionInterval(ray, sphere);" +
-                "gl_FragColor = vec4(agi_isEmpty(i)); }";
-            expect(renderFragment(context, fs)).toEqualArray([255, 255, 255, 255]);
-        });
-
-        it("agi_raySphereIntersectionInterval: fails to intersect (2)", function () {
-            var fs =
-                "void main() { " +
-                "agi_ray ray = agi_ray(vec3(0.0, 2.0, 0.0), vec3(1.0, 0.0, 0.0));" +
-                "agi_sphere sphere = agi_sphere(vec3(2.0, 0.0, 0.0), 1.0); " +
-                "agi_raySegment i = agi_raySphereIntersectionInterval(ray, sphere);" +
-                "gl_FragColor = vec4(agi_isEmpty(i)); }";
-            expect(renderFragment(context, fs)).toEqualArray([255, 255, 255, 255]);
-        });
-
-        it("agi_raySphereIntersectionInterval: fails to intersect (3)", function () {
-            var fs =
-                "void main() { " +
-                "agi_ray ray = agi_ray(vec3(0.0), normalize(vec3(1.0, 2.0, 0.0)));" +
-                "agi_sphere sphere = agi_sphere(vec3(2.0, 0.0, 0.0), 1.0); " +
-                "agi_raySegment i = agi_raySphereIntersectionInterval(ray, sphere);" +
-                "gl_FragColor = vec4(agi_isEmpty(i)); }";
-            expect(renderFragment(context, fs)).toEqualArray([255, 255, 255, 255]);
-        });
-
-        it("agi_raySphereIntersectionInterval: fails to intersect (4)", function () {
-            var fs =
-                "void main() { " +
-                "agi_ray ray = agi_ray(vec3(0.0), vec3(-1.0, 0.0, 0.0));" +
-                "agi_sphere sphere = agi_sphere(vec3(2.0, 0.0, 0.0), 0.0); " +
-                "agi_raySegment i = agi_raySphereIntersectionInterval(ray, sphere);" +
-                "gl_FragColor = vec4(agi_isEmpty(i)); }";
-            expect(renderFragment(context, fs)).toEqualArray([255, 255, 255, 255]);
-        });
-
-        it("agi_raySphereIntersectionInterval: outside ray intersects", function () {
-            var fs =
-                "void main() { " +
-                "agi_ray ray = agi_ray(vec3(0.0), vec3(1.0, 0.0, 0.0));" +
-                "agi_sphere sphere = agi_sphere(vec3(2.0, 0.0, 0.0), 1.0); " +
-                "agi_raySegment i = agi_raySphereIntersectionInterval(ray, sphere);" +
-                "gl_FragColor = vec4(i == agi_raySegment(1.0, 3.0)); }";
-            expect(renderFragment(context, fs)).toEqualArray([255, 255, 255, 255]);
-        });
-
-        it("agi_raySphereIntersectionInterval: outside ray intersects at tangent", function () {
-            var fs =
-                "void main() { " +
-                "agi_ray ray = agi_ray(vec3(0.0, 1.0, 0.0), vec3(1.0, 0.0, 0.0));" +
-                "agi_sphere sphere = agi_sphere(vec3(2.0, 0.0, 0.0), 1.0); " +
-                "agi_raySegment i = agi_raySphereIntersectionInterval(ray, sphere);" +
-                "gl_FragColor = vec4(i == agi_raySegment(2.0, 2.0)); }";
-            expect(renderFragment(context, fs)).toEqualArray([255, 255, 255, 255]);
-        });
-
-        it("agi_raySphereIntersectionInterval: inside ray intersects 0", function () {
-            var fs =
-                "void main() { " +
-                "agi_ray ray = agi_ray(vec3(2.0, 0.0, 0.0), vec3(1.0, 0.0, 0.0));" +
-                "agi_sphere sphere = agi_sphere(vec3(2.0, 0.0, 0.0), 1.0); " +
-                "agi_raySegment i = agi_raySphereIntersectionInterval(ray, sphere);" +
-                "gl_FragColor = vec4(i == agi_raySegment(0.0, 1.0)); }";
-            expect(renderFragment(context, fs)).toEqualArray([255, 255, 255, 255]);
-        });
-
-        it("agi_raySphereIntersectionInterval: inside ray intersects 1", function () {
-            var fs =
-                "void main() { " +
-                "agi_ray ray = agi_ray(vec3(2.0, 0.0, 0.0), vec3(-1.0, 0.0, 0.0));" +
-                "agi_sphere sphere = agi_sphere(vec3(2.0, 0.0, 0.0), 1.0); " +
-                "agi_raySegment i = agi_raySphereIntersectionInterval(ray, sphere);" +
-                "gl_FragColor = vec4(i == agi_raySegment(0.0, 1.0)); }";
-            expect(renderFragment(context, fs)).toEqualArray([255, 255, 255, 255]);
-        });
-
-        ///////////////////////////////////////////////////////////////////////
-
-        it("agi_sphereNormal: 0", function () {
-            var fs =
-                "void main() { " +
-                "vec3 normal = agi_sphereNormal(agi_sphere(vec3(0.0), 1.0), vec3(1.0, 0.0, 0.0));" +
-                "gl_FragColor = vec4(normal == vec3(1.0, 0.0, 0.0)); }";
-            expect(renderFragment(context, fs)).toEqualArray([255, 255, 255, 255]);
-        });
-
-        it("agi_sphereNormal: 1", function () {
-            var fs =
-                "void main() { " +
-                "vec3 normal = agi_sphereNormal(agi_sphere(vec3(0.0, 1.0, 0.0), 1.0), vec3(0.0, 2.0, 0.0));" +
-                "gl_FragColor = vec4(normal == vec3(0.0, 1.0, 0.0)); }";
-            expect(renderFragment(context, fs)).toEqualArray([255, 255, 255, 255]);
-        });
-
-        ///////////////////////////////////////////////////////////////////////
-
-        it("agi_ellipsoidContainsPoint: doesn't contain point 0", function () {
-            var fs =
-                "void main() {" +
-                "agi_ellipsoid ellipsoid = agi_ellipsoidNew(vec3(0.0), vec3(3.0, 2.0, 1.0));" + // center, radii
-                "vec3 point = vec3(4.0, 0.0, 0.0);" +
-                "gl_FragColor = vec4(!agi_ellipsoidContainsPoint(ellipsoid, point)); }";
-            expect(renderFragment(context, fs)).toEqualArray([255, 255, 255, 255]);
-        });
-
-        it("agi_ellipsoidContainsPoint: doesn't contain point 1", function () {
-            var fs =
-                "void main() {" +
-                "agi_ellipsoid ellipsoid = agi_ellipsoidNew(vec3(0.0), vec3(3.0, 2.0, 1.0));" + // center, radii
-                "vec3 point = vec3(-4.0, 0.0, 0.0);" +
-                "gl_FragColor = vec4(!agi_ellipsoidContainsPoint(ellipsoid, point)); }";
-            expect(renderFragment(context, fs)).toEqualArray([255, 255, 255, 255]);
-        });
-
-        it("agi_ellipsoidContainsPoint: doesn't contain point 2", function () {
-            var fs =
-                "void main() {" +
-                "agi_ellipsoid ellipsoid = agi_ellipsoidNew(vec3(0.0), vec3(3.0, 2.0, 1.0));" + // center, radii
-                "vec3 point = vec3(0.0, 0.0, 2.0);" +
-                "gl_FragColor = vec4(!agi_ellipsoidContainsPoint(ellipsoid, point)); }";
-            expect(renderFragment(context, fs)).toEqualArray([255, 255, 255, 255]);
-        });
-
-        it("agi_ellipsoidContainsPoint: doesn't contain point 3", function () {
-            var fs =
-                "void main() {" +
-                "agi_ellipsoid ellipsoid = agi_ellipsoidNew(vec3(0.0), vec3(3.0, 2.0, 1.0));" + // center, radii
-                "vec3 point = vec3(0.0, 0.0, -2.0);" +
-                "gl_FragColor = vec4(!agi_ellipsoidContainsPoint(ellipsoid, point)); }";
-            expect(renderFragment(context, fs)).toEqualArray([255, 255, 255, 255]);
-        });
-
-        it("agi_ellipsoidContainsPoint: contains point 0", function () {
-            var fs =
-                "void main() {" +
-                "agi_ellipsoid ellipsoid = agi_ellipsoidNew(vec3(0.0), vec3(3.0, 2.0, 1.0));" + // center, radii
-                "vec3 point = vec3(2.0, 0.0, 0.0);" +
-                "gl_FragColor = vec4(agi_ellipsoidContainsPoint(ellipsoid, point)); }";
-            expect(renderFragment(context, fs)).toEqualArray([255, 255, 255, 255]);
-        });
-
-        it("agi_ellipsoidContainsPoint: contains point 1", function () {
-            var fs =
-                "void main() {" +
-                "agi_ellipsoid ellipsoid = agi_ellipsoidNew(vec3(0.0), vec3(3.0, 2.0, 1.0));" + // center, radii
-                "vec3 point = vec3(-2.0, 0.0, 0.0);" +
-                "gl_FragColor = vec4(agi_ellipsoidContainsPoint(ellipsoid, point)); }";
-            expect(renderFragment(context, fs)).toEqualArray([255, 255, 255, 255]);
-        });
-
-        it("agi_ellipsoidContainsPoint: contains point 2", function () {
-            var fs =
-                "void main() {" +
-                "agi_ellipsoid ellipsoid = agi_ellipsoidNew(vec3(0.0), vec3(3.0, 2.0, 1.0));" + // center, radii
-                "vec3 point = vec3(0.0, 1.0, 0.0);" +
-                "gl_FragColor = vec4(agi_ellipsoidContainsPoint(ellipsoid, point)); }";
-            expect(renderFragment(context, fs)).toEqualArray([255, 255, 255, 255]);
-        });
-
-        it("agi_ellipsoidContainsPoint: contains point 3", function () {
-            var fs =
-                "void main() {" +
-                "agi_ellipsoid ellipsoid = agi_ellipsoidNew(vec3(0.0), vec3(3.0, 2.0, 1.0));" + // center, radii
-                "vec3 point = vec3(0.0, -1.0, 0.0);" +
-                "gl_FragColor = vec4(agi_ellipsoidContainsPoint(ellipsoid, point)); }";
-            expect(renderFragment(context, fs)).toEqualArray([255, 255, 255, 255]);
-        });
-
-        ///////////////////////////////////////////////////////////////////////
-
-        it("agi_coneContainsPoint: doesn't contain point 0", function () {
-            var fs =
-                "void main() {" +
-                "agi_cone cone = agi_coneNew(vec3(0.0), vec3(0.0, 0.0, 1.0), radians(45.0));" + // vertex, axis, halfAperture
-                "vec3 point = vec3(1.0, 0.0, 0.0);" +
-                "gl_FragColor = vec4(!agi_coneContainsPoint(cone, point)); }";
-            expect(renderFragment(context, fs)).toEqualArray([255, 255, 255, 255]);
-        });
-
-        it("agi_coneContainsPoint: doesn't contain point 1", function () {
-            var fs =
-                "void main() {" +
-                "agi_cone cone = agi_coneNew(vec3(0.0, 0.0, 1.0), vec3(0.0, 0.0, 1.0), radians(45.0));" + // vertex, axis, halfAperture
-                "vec3 point = vec3(-1.0, 0.0, 0.0);" +
-                "gl_FragColor = vec4(!agi_coneContainsPoint(cone, point)); }";
-            expect(renderFragment(context, fs)).toEqualArray([255, 255, 255, 255]);
-        });
-
-        it("agi_coneContainsPoint: doesn't contain point 2", function () {
-            var fs =
-                "void main() {" +
-                "agi_cone cone = agi_coneNew(vec3(0.0), vec3(0.0, 0.0, 1.0), radians(45.0));" + // vertex, axis, halfAperture
-                "vec3 point = vec3(0.0, 0.0, -1.0);" +
-                "gl_FragColor = vec4(!agi_coneContainsPoint(cone, point)); }";
-            expect(renderFragment(context, fs)).toEqualArray([255, 255, 255, 255]);
-        });
-
-        it("agi_coneContainsPoint: doesn't contain point 2", function () {
-            var fs =
-                "void main() {" +
-                "agi_cone cone = agi_coneNew(vec3(0.0), vec3(0.0, 0.0, 1.0), radians(120.0));" + // vertex, axis, halfAperture
-                "vec3 point = vec3(0.0, 0.0, -1.0);" +
-                "gl_FragColor = vec4(!agi_coneContainsPoint(cone, point)); }";
-            expect(renderFragment(context, fs)).toEqualArray([255, 255, 255, 255]);
-        });
-
-        it("agi_coneContainsPoint: contains point 0", function () {
-            var fs =
-                "void main() {" +
-                "agi_cone cone = agi_coneNew(vec3(0.0, 0.0, 2.0), vec3(0.0, 0.0, 1.0), radians(45.0));" + // vertex, axis, halfAperture
-                "vec3 point = vec3(0.0, 0.0, 3.0);" +
-                "gl_FragColor = vec4(agi_coneContainsPoint(cone, point)); }";
-            expect(renderFragment(context, fs)).toEqualArray([255, 255, 255, 255]);
-        });
-
-        it("agi_coneContainsPoint: contains point 1", function () {
-            var fs =
-                "void main() {" +
-                "agi_cone cone = agi_coneNew(vec3(0.0), vec3(0.0, 0.0, 1.0), radians(45.0));" + // vertex, axis, halfAperture
-                "vec3 point = vec3(1.0, 0.0, 2.0);" +
-                "gl_FragColor = vec4(agi_coneContainsPoint(cone, point)); }";
-            expect(renderFragment(context, fs)).toEqualArray([255, 255, 255, 255]);
-        });
-
-        it("agi_coneContainsPoint: contains point 2", function () {
-            var fs =
-                "void main() {" +
-                "agi_cone cone = agi_coneNew(vec3(0.0), vec3(0.0, 0.0, 1.0), radians(120.0));" + // vertex, axis, halfAperture
-                "vec3 point = vec3(1.0, 0.0, 0.0);" +
-                "gl_FragColor = vec4(agi_coneContainsPoint(cone, point)); }";
-            expect(renderFragment(context, fs)).toEqualArray([255, 255, 255, 255]);
-        });
-
-        ///////////////////////////////////////////////////////////////////////
-
-        it("agi_rayConeIntersectionInterval: half aperture of 0.0", function () {
-            var fs =
-                "void main() {" +
-                "agi_ray ray = agi_ray(vec3(0.0, 0.0, -1.0), vec3(0.0, 0.0, -1.0));" +       // origin, direction
-                "agi_cone cone = agi_coneNew(vec3(0.0), vec3(0.0, 0.0, 1.0), radians(0.0));" + // vertex, axis, halfAperture
-                "agi_raySegmentCollection result = agi_rayConeIntersectionInterval(ray, cone);" +
-                "gl_FragColor = vec4(result.count == 0); }";
-            expect(renderFragment(context, fs)).toEqualArray([255, 255, 255, 255]);
-        });
-
-        // Fails on AMD with or without ANGLE
-        xit("agi_rayConeIntersectionInterval: half aperture of 90.0", function () {
-            var fs =
-                "void main() {" +
-                "agi_ray ray = agi_ray(vec3(1.0, 1.0, -1.0), vec3(0.0, 0.0, 1.0));" +       // origin, direction
-                "agi_cone cone = agi_coneNew(vec3(0.0), vec3(0.0, 0.0, 1.0), radians(90.0));" + // vertex, axis, halfAperture
-                "agi_raySegmentCollection result = agi_rayConeIntersectionInterval(ray, cone);" +
-                "gl_FragColor = vec4((result.count == 1) " +
-                " && agi_equalsEpsilon(1.0, result.intervals[0].start, agi_epsilon6) " +
-                " && (result.intervals[0].stop == agi_infinity)); }";
-            expect(renderFragment(context, fs)).toEqualArray([255, 255, 255, 255]);
-        });
-
-        it("agi_rayConeIntersectionInterval: half aperture of 180.0", function () {
-            var fs =
-                "void main() {" +
-                "agi_ray ray = agi_ray(vec3(0.0, 0.0, -1.0), vec3(0.0, 0.0, -1.0));" +       // origin, direction
-                "agi_cone cone = agi_coneNew(vec3(0.0), vec3(0.0, 0.0, 1.0), radians(180.0));" + // vertex, axis, halfAperture
-                "agi_raySegmentCollection result = agi_rayConeIntersectionInterval(ray, cone);" +
-                "gl_FragColor = vec4((result.count == 1) " +
-                " && agi_equalsEpsilon(0.0, result.intervals[0].start) " +
-                " && (result.intervals[0].stop == agi_infinity)); }";
-            expect(renderFragment(context, fs)).toEqualArray([255, 255, 255, 255]);
-        });
-
-        it("agi_rayConeIntersectionInterval: ray misses cone 0", function () {
-            var fs =
-                "void main() {" +
-                "agi_ray ray = agi_ray(vec3(0.0, 0.0, -1.0), vec3(0.0, 0.0, -1.0));" +       // origin, direction
-                "agi_cone cone = agi_coneNew(vec3(0.0), vec3(0.0, 0.0, 1.0), radians(45.0));" + // vertex, axis, halfAperture
-                "agi_raySegmentCollection result = agi_rayConeIntersectionInterval(ray, cone);" +
-                "gl_FragColor = vec4(result.count == 0); }";
-            expect(renderFragment(context, fs)).toEqualArray([255, 255, 255, 255]);
-        });
-
-        it("agi_rayConeIntersectionInterval: ray misses cone 1", function () {
-            var fs =
-                "void main() {" +
-                "agi_ray ray = agi_ray(vec3(0.0), vec3(1.0, 0.0, 0.0));" +                              // origin, direction
-                "agi_cone cone = agi_coneNew(vec3(0.0, 0.0, 1.0), vec3(0.0, 0.0, 1.0), radians(45.0) );" + // vertex, axis, halfAperture
-                "agi_raySegmentCollection result = agi_rayConeIntersectionInterval(ray, cone);" +
-                "gl_FragColor = vec4(result.count == 0); }";
-            expect(renderFragment(context, fs)).toEqualArray([255, 255, 255, 255]);
-        });
-
-        it("agi_rayConeIntersectionInterval: outside ray intersects 0 - on cone's surface", function () {
-            var fs =
-                "void main() {" +
-                "agi_ray ray = agi_ray(vec3(4.0, 1.0, 2.0), normalize(vec3(-1.0, 0.0, 1.0)));" +       // origin, direction
-                "agi_cone cone = agi_coneNew(vec3(1.0), vec3(0.0, 0.0, 1.0), radians(45.0));" +           // vertex, axis, halfAperture
-                "agi_raySegmentCollection result = agi_rayConeIntersectionInterval(ray, cone);" +
-                "gl_FragColor = vec4(" +
-                "  (result.count == 1) && " +
-                "  agi_equalsEpsilon(cos(cone.halfAperture), dot(normalize(agi_pointAlongRay(ray, result.intervals[0].start) - cone.vertex), cone.axis))); }";
-            expect(renderFragment(context, fs)).toEqualArray([255, 255, 255, 255]);
-        });
-
-        it("agi_rayConeIntersectionInterval: outside ray intersects 0 - normal is perpendicular to cone's surface", function () {
-            var fs =
-                "void main() {" +
-                "agi_ray ray = agi_ray(vec3(4.0, 1.0, 2.0), normalize(vec3(-1.0, 0.0, 1.0)));" +       // origin, direction
-                "agi_cone cone = agi_coneNew(vec3(1.0), vec3(0.0, 0.0, 1.0), radians(45.0));" +           // vertex, axis, halfAperture
-                "agi_raySegmentCollection result = agi_rayConeIntersectionInterval(ray, cone);" +
-                "gl_FragColor = vec4(" +
-                "  (result.count == 1) && " +
-                "  agi_equalsEpsilon(dot(agi_coneNormal(cone, agi_pointAlongRay(ray, result.intervals[0].start)), agi_pointAlongRay(ray, result.intervals[0].start) - cone.vertex), 0.0, agi_epsilon6)); }";
-            expect(renderFragment(context, fs)).toEqualArray([255, 255, 255, 255]);
-        });
-
-        it("agi_rayConeIntersectionInterval: outside ray intersects 1", function () {
-            var fs =
-                "void main() {" +
-                "agi_ray ray = agi_ray(vec3(0.0), vec3(0.0, 0.0, 1.0));" +                             // origin, direction
-                "agi_cone cone = agi_coneNew(vec3(0.0, 0.0, 1.0), vec3(0.0, 0.0, 1.0), radians(45.0));" + // vertex, axis, halfAperture
-                "agi_raySegmentCollection result = agi_rayConeIntersectionInterval(ray, cone);" +
-                "gl_FragColor = vec4((result.count == 1) && agi_equalsEpsilon(1.0, result.intervals[0].start)); }";
-            expect(renderFragment(context, fs)).toEqualArray([255, 255, 255, 255]);
-        });
-
-        it("agi_rayConeIntersectionInterval: outside ray intersects 2", function () {
-            var fs =
-                "void main() {" +
-                "agi_ray ray = agi_ray(vec3(0.0), vec3(1.0, 0.0, 0.0));" +                             // origin, direction
-                "agi_cone cone = agi_coneNew(vec3(2.0, 1.0, 0.0), vec3(0.0, -1.0, 0.0), radians(45.0));" + // vertex, axis, halfAperture
-                "agi_raySegmentCollection result = agi_rayConeIntersectionInterval(ray, cone);" +
-                "gl_FragColor = vec4((result.count == 1) && agi_equalsEpsilon(result.intervals[0].start, 1.0, agi_epsilon6) && agi_equalsEpsilon(result.intervals[0].stop, 3.0, agi_epsilon6)); }";
-            expect(renderFragment(context, fs)).toEqualArray([255, 255, 255, 255]);
-        });
-
-        it("agi_rayConeIntersectionInterval: outside ray intersects at vertex", function () {
-            var fs =
-                "void main() {" +
-                "agi_ray ray = agi_ray(vec3(-1.0, 0.0, 0.0), vec3(1.0, 0.0, 0.0));" +        // origin, direction
-                "agi_cone cone = agi_coneNew(vec3(0.0), vec3(0.0, 0.0, 1.0), radians(45.0));" + // vertex, axis, halfAperture
-                "agi_raySegmentCollection result = agi_rayConeIntersectionInterval(ray, cone);" +
-                "gl_FragColor = vec4((result.count == 1) && (result.intervals[0] == agi_raySegment(1.0, 1.0))); }";
-            expect(renderFragment(context, fs)).toEqualArray([255, 255, 255, 255]);
-        });
-
-        it("agi_rayConeIntersectionInterval: inside ray intersects at vertex", function () {
-            var fs =
-                "void main() {" +
-                "agi_ray ray = agi_ray(vec3(0.0), vec3(0.0, 0.0, 1.0));" +                              // origin, direction
-                "agi_cone cone = agi_coneNew(vec3(0.0, 0.0, 1.0), vec3(0.0, 0.0, -1.0), radians(45.0));" + // vertex, axis, halfAperture
-                "agi_raySegmentCollection result = agi_rayConeIntersectionInterval(ray, cone);" +
-                "gl_FragColor = vec4((result.count == 1) && (result.intervals[0] == agi_raySegment(0.0, 1.0))); }";
-            expect(renderFragment(context, fs)).toEqualArray([255, 255, 255, 255]);
-        });
-
-        it("agi_rayConeIntersectionInterval: inside ray intersects 1", function () {
-            var fs =
-                "void main() {" +
-                "agi_ray ray = agi_ray(vec3(0.0), vec3(1.0, 0.0, 0.0));" +                              // origin, direction
-                "agi_cone cone = agi_coneNew(vec3(0.0, 0.0, 1.0), vec3(0.0, 0.0, -1.0), radians(45.0));" + // vertex, axis, halfAperture
-                "agi_raySegmentCollection result = agi_rayConeIntersectionInterval(ray, cone);" +
-                "gl_FragColor = vec4((result.count == 1) && agi_equalsEpsilon(result.intervals[0].start, 0.0, agi_epsilon6) && agi_equalsEpsilon(result.intervals[0].stop, 1.0, agi_epsilon6)); }";
-            expect(renderFragment(context, fs)).toEqualArray([255, 255, 255, 255]);
-        });
-
-        ///////////////////////////////////////////////////////////////////////
-
-        it("agi_rayHalfspaceIntersectionInterval: ray origin outside and directed away", function () {
-            var fs =
-                "void main() {" +
-                "agi_ray ray = agi_ray(vec3(0.0, 0.0, 1.0), vec3(0.0, 0.0, 1.0));" +       // origin, direction
-                "agi_halfspace halfspace = agi_halfspace(vec3(0.0), vec3(0.0, 0.0, 1.0));" + // center, normal
-                "agi_raySegment i = agi_rayHalfspaceIntersectionInterval(ray, halfspace);" +
-                "gl_FragColor = vec4(agi_isEmpty(i)); }";
-            expect(renderFragment(context, fs)).toEqualArray([255, 255, 255, 255]);
-        });
-
-        it("agi_rayHalfspaceIntersectionInterval: ray origin outside and directed parallel", function () {
-            var fs =
-                "void main() {" +
-                "agi_ray ray = agi_ray(vec3(0.0, 0.0, 1.0), vec3(0.0, 1.0, 0.0));" +       // origin, direction
-                "agi_halfspace halfspace = agi_halfspace(vec3(0.0), vec3(0.0, 0.0, 1.0));" + // center, normal
-                "agi_raySegment i = agi_rayHalfspaceIntersectionInterval(ray, halfspace);" +
-                "gl_FragColor = vec4(agi_isEmpty(i)); }";
-            expect(renderFragment(context, fs)).toEqualArray([255, 255, 255, 255]);
-        });
-
-        it("agi_rayHalfspaceIntersectionInterval: ray origin outside and directed inward", function () {
-            var fs =
-                "void main() {" +
-                "agi_ray ray = agi_ray(vec3(1.0, 1.0, 1.0), vec3(0.0, 0.0, -1.0));" +       // origin, direction
-                "agi_halfspace halfspace = agi_halfspace(vec3(0.0), vec3(0.0, 0.0, 1.0));" + // center, normal
-                "agi_raySegment i = agi_rayHalfspaceIntersectionInterval(ray, halfspace);" +
-                "gl_FragColor = vec4(agi_equalsEpsilon(i.start, 1.0) && agi_equalsEpsilon(i.stop, agi_infinity)); }";
-            expect(renderFragment(context, fs)).toEqualArray([255, 255, 255, 255]);
-        });
-
-        it("agi_rayHalfspaceIntersectionInterval: ray origin on surface and directed away", function () {
-            var fs =
-                "void main() {" +
-                "agi_ray ray = agi_ray(vec3(0.0), vec3(0.0, 0.0, 1.0));" +       // origin, direction
-                "agi_halfspace halfspace = agi_halfspace(vec3(0.0), vec3(0.0, 0.0, 1.0));" + // center, normal
-                "agi_raySegment i = agi_rayHalfspaceIntersectionInterval(ray, halfspace);" +
-                "gl_FragColor = vec4(agi_isEmpty(i)); }";
-            expect(renderFragment(context, fs)).toEqualArray([255, 255, 255, 255]);
-        });
-
-        it("agi_rayHalfspaceIntersectionInterval: ray origin on surface and directed parallel", function () {
-            var fs =
-                "void main() {" +
-                "agi_ray ray = agi_ray(vec3(0.0), vec3(1.0, 0.0, 0.0));" +       // origin, direction
-                "agi_halfspace halfspace = agi_halfspace(vec3(0.0), vec3(0.0, 0.0, 1.0));" + // center, normal
-                "agi_raySegment i = agi_rayHalfspaceIntersectionInterval(ray, halfspace);" +
-                "gl_FragColor = vec4(agi_isEmpty(i)); }";
-            expect(renderFragment(context, fs)).toEqualArray([255, 255, 255, 255]);
-        });
-
-        it("agi_rayHalfspaceIntersectionInterval: ray origin on surface and directed inward", function () {
-            var fs =
-                "void main() {" +
-                "agi_ray ray = agi_ray(vec3(1.0, 1.0, 0.0), vec3(0.0, 0.0, -1.0));" +       // origin, direction
-                "agi_halfspace halfspace = agi_halfspace(vec3(0.0), vec3(0.0, 0.0, 1.0));" + // center, normal
-                "agi_raySegment i = agi_rayHalfspaceIntersectionInterval(ray, halfspace);" +
-                "gl_FragColor = vec4(agi_equalsEpsilon(i.start, 0.0) && agi_equalsEpsilon(i.stop, agi_infinity)); }";
-            expect(renderFragment(context, fs)).toEqualArray([255, 255, 255, 255]);
-        });
-
-        it("agi_rayHalfspaceIntersectionInterval: ray origin inside and directed outward", function () {
-            var fs =
-                "void main() {" +
-                "agi_ray ray = agi_ray(vec3(1.0, 1.0, -1.0), vec3(0.0, 0.0, 1.0));" +       // origin, direction
-                "agi_halfspace halfspace = agi_halfspace(vec3(0.0), vec3(0.0, 0.0, 1.0));" + // center, normal
-                "agi_raySegment i = agi_rayHalfspaceIntersectionInterval(ray, halfspace);" +
-                "gl_FragColor = vec4(agi_equalsEpsilon(i.start, 0.0) && agi_equalsEpsilon(i.stop, 1.0)); }";
-            expect(renderFragment(context, fs)).toEqualArray([255, 255, 255, 255]);
-        });
-
-        it("agi_rayHalfspaceIntersectionInterval: ray origin inside and directed parallel", function () {
-            var fs =
-                "void main() {" +
-                "agi_ray ray = agi_ray(vec3(1.0, 1.0, -1.0), vec3(1.0, 0.0, 0.0));" +       // origin, direction
-                "agi_halfspace halfspace = agi_halfspace(vec3(0.0), vec3(0.0, 0.0, 1.0));" + // center, normal
-                "agi_raySegment i = agi_rayHalfspaceIntersectionInterval(ray, halfspace);" +
-                "gl_FragColor = vec4(agi_equalsEpsilon(i.start, 0.0) && agi_equalsEpsilon(i.stop, agi_infinity)); }";
-            expect(renderFragment(context, fs)).toEqualArray([255, 255, 255, 255]);
-        });
-
-        it("agi_rayHalfspaceIntersectionInterval: ray origin inside and directed inward", function () {
-            var fs =
-                "void main() {" +
-                "agi_ray ray = agi_ray(vec3(1.0, 1.0, -1.0), vec3(0.0, 0.0, -1.0));" +       // origin, direction
-                "agi_halfspace halfspace = agi_halfspace(vec3(0.0), vec3(0.0, 0.0, 1.0));" + // center, normal
-                "agi_raySegment i = agi_rayHalfspaceIntersectionInterval(ray, halfspace);" +
-                "gl_FragColor = vec4(agi_equalsEpsilon(i.start, 0.0) && agi_equalsEpsilon(i.stop, agi_infinity)); }";
-            expect(renderFragment(context, fs)).toEqualArray([255, 255, 255, 255]);
-        });
-    });
-}());
->>>>>>> eb7643e1
+});