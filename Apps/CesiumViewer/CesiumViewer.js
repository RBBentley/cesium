/*global define*/
define([
        'DynamicScene/CzmlDataSource',
        'Scene/PerformanceDisplay',
        'Core/Color',
        'Core/Math',
        'Core/Cartographic',
        'Core/Cartesian3',
        'Core/Matrix4',
        'Core/Ellipsoid',
        'Core/Extent',
        'Core/Geometry',
        'Core/GeometryAttribute',
        'Core/GeometryInstance',
        'Core/ExtentGeometry',
        'Core/EllipseGeometry',
        'Core/EllipsoidGeometry',
        'Core/PolygonGeometry',
        'Core/BoxGeometry',
        'Core/GeometryPipeline',
        'Core/VertexFormat',
        'Core/Transforms',
        'Core/PrimitiveType',
        'Core/ComponentDatatype',
        'Core/ScreenSpaceEventHandler',
        'Core/ScreenSpaceEventType',
        'Core/WallGeometry',
        'Scene/Primitive',
        'Scene/Appearance',
        'Scene/PerInstanceColorClosedTranslucentAppearance',
        'Scene/PerInstanceFlatColorAppearance',
        'Scene/EllipsoidSurfaceAppearance',
        'Scene/Material',
        'Widgets/checkForChromeFrame',
        'Widgets/Viewer/Viewer',
        'Widgets/Viewer/viewerDragDropMixin',
        'Widgets/Viewer/viewerDynamicObjectMixin',
        'domReady!'
    ], function(
        CzmlDataSource,
        PerformanceDisplay,
        Color,
        CesiumMath,
        Cartographic,
        Cartesian3,
        Matrix4,
        Ellipsoid,
        Extent,
        Geometry,
        GeometryAttribute,
        GeometryInstance,
        ExtentGeometry,
        EllipseGeometry,
        EllipsoidGeometry,
        PolygonGeometry,
        BoxGeometry,
        GeometryPipeline,
        VertexFormat,
        Transforms,
        PrimitiveType,
        ComponentDatatype,
        ScreenSpaceEventHandler,
        ScreenSpaceEventType,
        WallGeometry,
        Primitive,
        Appearance,
        PerInstanceColorClosedTranslucentAppearance,
        PerInstanceFlatColorAppearance,
        EllipsoidSurfaceAppearance,
        Material,
        checkForChromeFrame,
        Viewer,
        viewerDragDropMixin,
        viewerDynamicObjectMixin) {
    "use strict";
    /*global console*/

    /*
     * 'debug'  : true/false,   // Full WebGL error reporting at substantial performance cost.
     * 'lookAt' : CZML id,      // The CZML ID of the object to track at startup.
     * 'source' : 'file.czml',  // The relative URL of the CZML file to load at startup.
     * 'stats'  : true,         // Enable the FPS performance display.
     * 'theme'  : 'lighter',    // Use the dark-text-on-light-background theme.
     */
    var endUserOptions = {};
    var queryString = window.location.search.substring(1);
    if (queryString !== '') {
        var params = queryString.split('&');
        for ( var i = 0, len = params.length; i < len; ++i) {
            var param = params[i];
            var keyValuePair = param.split('=');
            if (keyValuePair.length > 1) {
                endUserOptions[keyValuePair[0]] = decodeURIComponent(keyValuePair[1].replace(/\+/g, ' '));
            }
        }
    }

    var loadingIndicator = document.getElementById('loadingIndicator');

    checkForChromeFrame('cesiumContainer').then(function(prompting) {
        if (!prompting) {
            startup();
        } else {
            loadingIndicator.style.display = 'none';
        }
    }).otherwise(function(e) {
        console.error(e);
        window.alert(e);
    });

    function startup() {
        var viewer = new Viewer('cesiumContainer');
        viewer.extend(viewerDragDropMixin);
        viewer.extend(viewerDynamicObjectMixin);

        viewer.onRenderLoopError.addEventListener(function(viewerArg, error) {
            console.log(error);
            window.alert(error);
        });

        viewer.onDropError.addEventListener(function(viewerArg, name, error) {
            console.log(error);
            window.alert(error);
        });

        var scene = viewer.scene;
        var context = scene.getContext();
        if (endUserOptions.debug) {
            context.setValidateShaderProgram(true);
            context.setValidateFramebuffer(true);
            context.setLogShaderCompilation(true);
            context.setThrowOnWebGLError(true);
        }

        if (typeof endUserOptions.source !== 'undefined') {
            var source = new CzmlDataSource();
            source.loadUrl(endUserOptions.source).then(function() {
                viewer.dataSources.add(source);

                var dataClock = source.getClock();
                if (typeof dataClock !== 'undefined') {
                    dataClock.clone(viewer.clock);
                    viewer.timeline.updateFromClock();
                    viewer.timeline.zoomTo(dataClock.startTime, dataClock.stopTime);
                }

                if (typeof endUserOptions.lookAt !== 'undefined') {
                    var dynamicObject = source.getDynamicObjectCollection().getObject(endUserOptions.lookAt);
                    if (typeof dynamicObject !== 'undefined') {
                        viewer.trackedObject = dynamicObject;
                    } else {
                        window.alert('No object with id ' + endUserOptions.lookAt + ' exists in the provided source.');
                    }
                }
            }, function(e) {
                window.alert(e);
            }).always(function() {
                loadingIndicator.style.display = 'none';
            });
        } else {
            loadingIndicator.style.display = 'none';
        }

        if (endUserOptions.stats) {
            scene.getPrimitives().add(new PerformanceDisplay());
        }

        var theme = endUserOptions.theme;
        if (typeof theme !== 'undefined') {
            if (endUserOptions.theme === 'lighter') {
                document.body.classList.add('cesium-lighter');
                viewer.animation.applyThemeChanges();
            } else {
                window.alert('Unknown theme: ' + theme);
            }
        }

        var ellipsoid = viewer.centralBody.getEllipsoid();

        var geometry = new GeometryInstance({
            geometry : new ExtentGeometry({
                vertexFormat : PerInstanceColorClosedTranslucentAppearance.VERTEX_FORMAT,
                extent : new Extent(
                    CesiumMath.toRadians(-180.0),
                    CesiumMath.toRadians(50.0),
                    CesiumMath.toRadians(180.0),
                    CesiumMath.toRadians(90.0)),
                granularity : 0.006                     // More than 64K vertices
            }),
            pickData : 'geometry',
            color : Color.CORNFLOWERBLUE
        });

        var geometry1 = new GeometryInstance({
            geometry : new ExtentGeometry({
                vertexFormat : VertexFormat.ALL,
                extent : new Extent(
                        CesiumMath.toRadians(-90.0),
                        CesiumMath.toRadians(10.0),
                        CesiumMath.toRadians(-70.0),
                        CesiumMath.toRadians(20.0)),
                rotation: CesiumMath.toRadians(30),
                surfaceHeight: 300000,
                extrudedOptions: {
                    height: 600000
                }
            }),
            pickData: 'geometry1',
            color: Color.BLUEVIOLET.clone()
        });
        geometry1.color.alpha = 0.5;

        var geometry2 = new GeometryInstance({
            geometry : new EllipsoidGeometry({
                vertexFormat : PerInstanceColorClosedTranslucentAppearance.VERTEX_FORMAT,
                ellipsoid : new Ellipsoid(500000.0, 500000.0, 1000000.0)
            }),
            modelMatrix : Matrix4.multiplyByTranslation(Transforms.eastNorthUpToFixedFrame(
                ellipsoid.cartographicToCartesian(Cartographic.fromDegrees(-95.59777, 40.03883))), new Cartesian3(0.0, 0.0, 500000.0)),
            pickData : 'geometry2',
            color : Color.AQUAMARINE.clone()
        });
        geometry2.color.alpha = 0.5;
        var geometry3 = new GeometryInstance({
            geometry : new BoxGeometry({
                vertexFormat : PerInstanceColorClosedTranslucentAppearance.VERTEX_FORMAT,
                dimensions : new Cartesian3(1000000.0, 1000000.0, 2000000.0)
            }),
            modelMatrix : Matrix4.multiplyByTranslation(Transforms.eastNorthUpToFixedFrame(
                ellipsoid.cartographicToCartesian(Cartographic.fromDegrees(-75.59777, 40.03883))), new Cartesian3(0.0, 0.0, 3000000.0)),
            pickData : 'geometry3',
            color : Color.BLANCHEDALMOND
        });
        var geometry4 = new GeometryInstance({
            geometry : new EllipseGeometry({
                vertexFormat : PerInstanceColorClosedTranslucentAppearance.VERTEX_FORMAT,
                ellipsoid : ellipsoid,
                center : ellipsoid.cartographicToCartesian(Cartographic.fromDegrees(-100, 20)),
                semiMinorAxis : 500000.0,
                semiMajorAxis : 1000000.0,
                bearing : CesiumMath.PI_OVER_FOUR,
                height : 1000000.0
            }),
            pickData : 'geometry4',
            color : new Color(1.0, 1.0, 0.0, 0.5)
        });
        var primitive = new Primitive({
            geometryInstances : [geometry, geometry1, geometry2, geometry3, geometry4],
            appearance : new PerInstanceColorClosedTranslucentAppearance()
        });
        scene.getPrimitives().add(primitive);

<<<<<<< HEAD
        var m = new Material({
            context : viewer.scene.getContext(),
            fabric : {
                materials : {
                    diffuseMaterial : {
                        type : 'DiffuseMap',
                        uniforms : {
                            image : '../Sandcastle/images/bumpmap.png'
                        }
                    },
                    normalMap : {
                        type : 'NormalMap',
                        uniforms : {
                            image : '../Sandcastle/images/normalmap.png',
                            strength : 0.6
                        }
                    }
                },
                components : {
                    diffuse : 'diffuseMaterial.diffuse',
                    specular : 0.01,
                    normal : 'normalMap.normal'
                }
            }
        });
        var rs = {
            depthTest : {
                enabled : true
            }
        };

        var appearance = new Appearance({
            material : m,
            renderState : rs
        });

        var geometry5 = new GeometryInstance({
            geometry : new EllipsoidGeometry({
                vertexFormat : VertexFormat.ALL,
                ellipsoid : new Ellipsoid(1000000.0, 500000.0, 500000.0)
            }),
            modelMatrix : Matrix4.multiplyByTranslation(Transforms.eastNorthUpToFixedFrame(
                ellipsoid.cartographicToCartesian(Cartographic.fromDegrees(-75.59777, 40.03883))), new Cartesian3(0.0, 0.0, 4500000.0)),
            pickData : 'geometry5'
        });
        scene.getPrimitives().add(new Primitive({
            geometryInstances : geometry5,
            appearance :appearance,
            vertexCacheOptimize : false,
            releasegeometryInstances : true,
            transformToWorldCoordinates : false
        }));
=======

//        var m = new Material({
//            context : viewer.scene.getContext(),
//            fabric : {
//                materials : {
//                    diffuseMaterial : {
//                        type : 'DiffuseMap',
//                        uniforms : {
//                            image : '../Sandcastle/images/bumpmap.png'
//                        }
//                    },
//                    normalMap : {
//                        type : 'NormalMap',
//                        uniforms : {
//                            image : '../Sandcastle/images/normalmap.png',
//                            strength : 0.6
//                        }
//                    }
//                },
//                components : {
//                    diffuse : 'diffuseMaterial.diffuse',
//                    specular : 0.01,
//                    normal : 'normalMap.normal'
//                }
//            }
//        });
//        var rs = {
//            depthTest : {
//                enabled : true
//            }
//        };
//        var appearance = new Appearance({
//            material : m,
//            renderState : rs
//        });
//        var geometry5 = new GeometryInstance({
//            geometry : new EllipsoidGeometry({
//                vertexFormat : VertexFormat.ALL,
//                ellipsoid : new Ellipsoid(1000000.0, 500000.0, 500000.0)
//            }),
//            modelMatrix : Matrix4.multiplyByTranslation(Transforms.eastNorthUpToFixedFrame(
//                ellipsoid.cartographicToCartesian(Cartographic.fromDegrees(-75.59777, 40.03883))), new Cartesian3(0.0, 0.0, 4500000.0)),
//            pickData : 'geometry5'
//        });
//        scene.getPrimitives().add(new Primitive({
//            geometryInstances : geometry5,
//            appearance :appearance,
//            vertexCacheOptimize : false,
//            releasegeometryInstances : true,
//            transformToWorldCoordinates : false
//        }));
>>>>>>> ddb97159

        var polygonGeometry = new GeometryInstance({
            geometry : new PolygonGeometry({
                vertexFormat : EllipsoidSurfaceAppearance.VERTEX_FORMAT,
/*
                positions : ellipsoid.cartographicArrayToCartesianArray([
                    Cartographic.fromDegrees(-72.0, 40.0),
                    Cartographic.fromDegrees(-70.0, 35.0),
                    Cartographic.fromDegrees(-75.0, 30.0),
                    Cartographic.fromDegrees(-70.0, 30.0),
                    Cartographic.fromDegrees(-68.0, 40.0)
                ]),
*/
                polygonHierarchy : {
                    positions : ellipsoid.cartographicArrayToCartesianArray([
                        Cartographic.fromDegrees(-109.0, 30.0),
                        Cartographic.fromDegrees(-95.0, 30.0),
                        Cartographic.fromDegrees(-95.0, 40.0),
                        Cartographic.fromDegrees(-109.0, 40.0)
                    ]),
                    holes : [{
                        positions : ellipsoid.cartographicArrayToCartesianArray([
                            Cartographic.fromDegrees(-107.0, 31.0),
                            Cartographic.fromDegrees(-107.0, 39.0),
                            Cartographic.fromDegrees(-97.0, 39.0),
                            Cartographic.fromDegrees(-97.0, 31.0)
                        ]),
                        holes : [{
                            positions : ellipsoid.cartographicArrayToCartesianArray([
                                Cartographic.fromDegrees(-105.0, 33.0),
                                Cartographic.fromDegrees(-99.0, 33.0),
                                Cartographic.fromDegrees(-99.0, 37.0),
                                Cartographic.fromDegrees(-105.0, 37.0)
                                ]),
                            holes : [{
                                positions : ellipsoid.cartographicArrayToCartesianArray([
                                    Cartographic.fromDegrees(-103.0, 34.0),
                                    Cartographic.fromDegrees(-101.0, 34.0),
                                    Cartographic.fromDegrees(-101.0, 36.0),
                                    Cartographic.fromDegrees(-103.0, 36.0)
                                ])
                            }]
                        }]
                    }]
                },
                height : 3000000.0,
                stRotation : 0.523598776
            }),
            pickData : 'polygon3'
        });
        var polygonPrimitive = new Primitive({
            geometryInstances : polygonGeometry,
            appearance : new EllipsoidSurfaceAppearance({
                material : Material.fromType(scene.getContext(), 'Stripe'),
                aboveGround : true,
                translucent : false
            })
        });
        scene.getPrimitives().add(polygonPrimitive);

        var wall = new GeometryInstance({
            geometry : new WallGeometry({
                vertexFormat : Appearance.MaterialSupport.TEXTURED.vertexFormat,
                positions    : ellipsoid.cartographicArrayToCartesianArray([
                    Cartographic.fromDegrees(-125.0, 37.0, 100000.0),
                    Cartographic.fromDegrees(-125.0, 38.0, 100000.0),
                    Cartographic.fromDegrees(-120.0, 38.0, 100000.0),
                    Cartographic.fromDegrees(-120.0, 37.0, 100000.0),
                    Cartographic.fromDegrees(-125.0, 37.0, 100000.0)
                ])
            })
            // pickData is undefined here for testing
        });
        var wallPrimitive = new Primitive({
            geometryInstances : wall,
            appearance : new Appearance({
                materialSupport : Appearance.MaterialSupport.TEXTURED,
                material : Material.fromType(scene.getContext(), 'Checkerboard')
            })
        });
        wallPrimitive.appearance.material.uniforms.repeat = { x : 20.0, y : 6.0 };
        scene.getPrimitives().add(wallPrimitive);

        var customWithIndices = new GeometryInstance({
           geometry : new Geometry({
               attributes : {
                   position : new GeometryAttribute({
                        componentDatatype : ComponentDatatype.DOUBLE,
                        componentsPerAttribute : 3,
                        values : new Float64Array([
                            0.0, 0.0, 2000000.0,
                            7500000.0, 0.0, 2000000.0,
                            0.0, 7500000.0, 2000000.0
                        ])
                   }),
                   color : new GeometryAttribute({
                       componentDatatype : ComponentDatatype.UNSIGNED_BYTE,
                       componentsPerAttribute : 4,
                       normalize : true,
                       values : new Uint8Array([
                           255, 255, 255, 255,
                           255, 255, 255, 255,
                           255, 255, 255, 255
                       ])
                  })
               },
               indices : new Uint16Array([0, 1, 1, 2, 2, 0]),
               primitiveType : PrimitiveType.LINES
           }),
           pickData : 'customWithIndices'
        });
        scene.getPrimitives().add(new Primitive({
            geometryInstances : customWithIndices,
            appearance : new PerInstanceFlatColorAppearance()
        }));

        var customWithoutIndices = new GeometryInstance({
            geometry : new Geometry({
                attributes : {
                    position : new GeometryAttribute({
                         componentDatatype : ComponentDatatype.DOUBLE,
                         componentsPerAttribute : 3,
                         values : new Float64Array([
                             0.0, 0.0, 0.0,
                             7500000.0, 0.0, 0.0,
                             0.0, 7500000.0, 0.0
                         ])
                    }),
                    color : new GeometryAttribute({
                        componentDatatype : ComponentDatatype.UNSIGNED_BYTE,
                        componentsPerAttribute : 4,
                        normalize : true,
                        values : new Uint8Array([
                            255, 255, 0, 255,
                            255, 255, 0, 255,
                            255, 255, 0, 255
                        ])
                   })
                },
                primitiveType : PrimitiveType.LINE_LOOP
            }),
            pickData : 'customWithoutIndices'
         });
         scene.getPrimitives().add(new Primitive({
             geometryInstances : customWithoutIndices,
             appearance : new PerInstanceFlatColorAppearance()
         }));

/*
        var handler = new ScreenSpaceEventHandler(scene.getCanvas());
        handler.setInputAction(
            function (movement) {
                var pickedObject = scene.pick(movement.endPosition);
                if (typeof pickedObject !== 'undefined') {
                    console.log(pickedObject);
                }
            },
            ScreenSpaceEventType.MOUSE_MOVE
        );
<<<<<<< HEAD
*/
=======
        handler.setInputAction(
            function () {
                polygonPrimitive.appearance.material = Material.fromType(scene.getContext(), 'Wood');
                wallPrimitive.appearance = new Appearance();
            },
            ScreenSpaceEventType.LEFT_CLICK
        );
>>>>>>> ddb97159
    }
});<|MERGE_RESOLUTION|>--- conflicted
+++ resolved
@@ -250,60 +250,6 @@
         });
         scene.getPrimitives().add(primitive);
 
-<<<<<<< HEAD
-        var m = new Material({
-            context : viewer.scene.getContext(),
-            fabric : {
-                materials : {
-                    diffuseMaterial : {
-                        type : 'DiffuseMap',
-                        uniforms : {
-                            image : '../Sandcastle/images/bumpmap.png'
-                        }
-                    },
-                    normalMap : {
-                        type : 'NormalMap',
-                        uniforms : {
-                            image : '../Sandcastle/images/normalmap.png',
-                            strength : 0.6
-                        }
-                    }
-                },
-                components : {
-                    diffuse : 'diffuseMaterial.diffuse',
-                    specular : 0.01,
-                    normal : 'normalMap.normal'
-                }
-            }
-        });
-        var rs = {
-            depthTest : {
-                enabled : true
-            }
-        };
-
-        var appearance = new Appearance({
-            material : m,
-            renderState : rs
-        });
-
-        var geometry5 = new GeometryInstance({
-            geometry : new EllipsoidGeometry({
-                vertexFormat : VertexFormat.ALL,
-                ellipsoid : new Ellipsoid(1000000.0, 500000.0, 500000.0)
-            }),
-            modelMatrix : Matrix4.multiplyByTranslation(Transforms.eastNorthUpToFixedFrame(
-                ellipsoid.cartographicToCartesian(Cartographic.fromDegrees(-75.59777, 40.03883))), new Cartesian3(0.0, 0.0, 4500000.0)),
-            pickData : 'geometry5'
-        });
-        scene.getPrimitives().add(new Primitive({
-            geometryInstances : geometry5,
-            appearance :appearance,
-            vertexCacheOptimize : false,
-            releasegeometryInstances : true,
-            transformToWorldCoordinates : false
-        }));
-=======
 
 //        var m = new Material({
 //            context : viewer.scene.getContext(),
@@ -355,7 +301,6 @@
 //            releasegeometryInstances : true,
 //            transformToWorldCoordinates : false
 //        }));
->>>>>>> ddb97159
 
         var polygonGeometry = new GeometryInstance({
             geometry : new PolygonGeometry({
@@ -504,27 +449,24 @@
              appearance : new PerInstanceFlatColorAppearance()
          }));
 
-/*
-        var handler = new ScreenSpaceEventHandler(scene.getCanvas());
-        handler.setInputAction(
-            function (movement) {
-                var pickedObject = scene.pick(movement.endPosition);
-                if (typeof pickedObject !== 'undefined') {
-                    console.log(pickedObject);
-                }
-            },
-            ScreenSpaceEventType.MOUSE_MOVE
-        );
-<<<<<<< HEAD
-*/
-=======
-        handler.setInputAction(
-            function () {
-                polygonPrimitive.appearance.material = Material.fromType(scene.getContext(), 'Wood');
-                wallPrimitive.appearance = new Appearance();
-            },
-            ScreenSpaceEventType.LEFT_CLICK
-        );
->>>>>>> ddb97159
+
+         var handler = new ScreenSpaceEventHandler(scene.getCanvas());
+         handler.setInputAction(
+             function (movement) {
+                 var pickedObject = scene.pick(movement.endPosition);
+                 if (typeof pickedObject !== 'undefined') {
+                     console.log(pickedObject);
+                 }
+             },
+             ScreenSpaceEventType.MOUSE_MOVE
+         );
+
+         handler.setInputAction(
+             function () {
+                 polygonPrimitive.appearance.material = Material.fromType(scene.getContext(), 'Wood');
+                 wallPrimitive.appearance = new Appearance();
+             },
+             ScreenSpaceEventType.LEFT_CLICK
+         );
     }
 });