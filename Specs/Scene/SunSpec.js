--- conflicted
+++ resolved
@@ -48,19 +48,8 @@
         scene.sun = new Sun();
         scene.renderForSpecs();
 
-<<<<<<< HEAD
-        var us = scene.context.uniformState;
-        var camera = scene.camera;
-
-        var sunPosition = us.sunPositionWC;
-        var cameraPosition = Cartesian3.multiplyByScalar(Cartesian3.normalize(sunPosition, new Cartesian3()), 1e8, new Cartesian3());
-        camera.lookAt(sunPosition, cameraPosition, Cartesian3.UNIT_Z);
-
+        viewSun(scene.camera, scene.context.uniformState);
         expect(scene.renderForSpecs()).not.toEqual([0, 0, 0, 0]);
-=======
-        viewSun(scene.camera, scene.context.uniformState);
-        expect(scene.renderForSpecs()).toNotEqual([0, 0, 0, 0]);
->>>>>>> 9f5fa6a2
     });
 
     it('draws in Columbus view', function() {
@@ -69,19 +58,8 @@
         scene.mode = SceneMode.COLUMBUS_VIEW;
         scene.renderForSpecs();
 
-<<<<<<< HEAD
-        var us = scene.context.uniformState;
-        var camera = scene.camera;
-
-        var sunPosition = us.sunPositionColumbusView;
-        var cameraPosition = Cartesian3.multiplyByScalar(Cartesian3.normalize(sunPosition, new Cartesian3()), 1e8, new Cartesian3());
-        camera.lookAt(sunPosition, cameraPosition, Cartesian3.UNIT_Z);
-
+        viewSun(scene.camera, scene.context.uniformState);
         expect(scene.renderForSpecs()).not.toEqual([0, 0, 0, 0]);
-=======
-        viewSun(scene.camera, scene.context.uniformState);
-        expect(scene.renderForSpecs()).toNotEqual([0, 0, 0, 0]);
->>>>>>> 9f5fa6a2
     });
 
     it('does not render when show is false', function() {
@@ -157,19 +135,8 @@
         scene.sun.glowFactor = 0.0;
         scene.renderForSpecs();
 
-<<<<<<< HEAD
-        var us = scene.context.uniformState;
-        var camera = scene.camera;
-
-        var sunPosition = us.sunPositionWC;
-        var cameraPosition = Cartesian3.multiplyByScalar(Cartesian3.normalize(sunPosition, new Cartesian3()), 1e8, new Cartesian3());
-        camera.lookAt(sunPosition, cameraPosition, Cartesian3.UNIT_Z);
-
+        viewSun(scene.camera, scene.context.uniformState);
         expect(scene.renderForSpecs()).not.toEqual([0, 0, 0, 0]);
-=======
-        viewSun(scene.camera, scene.context.uniformState);
-        expect(scene.renderForSpecs()).toNotEqual([0, 0, 0, 0]);
->>>>>>> 9f5fa6a2
     });
 
     it('isDestroyed', function() {
